#!/usr/bin/python
#
# Copyright 2018 Amazon.com, Inc. or its affiliates. All Rights Reserved.
#
# Licensed under the Apache License, Version 2.0 (the "License"). You may not
# use this file except in compliance with the License. A copy of the License
# is located at
#
# http://aws.amazon.com/apache2.0/
#
# or in the "LICENSE.txt" file accompanying this file. This file is
# distributed on an "AS IS" BASIS, WITHOUT WARRANTIES OR CONDITIONS OF ANY
# KIND, express or implied. See the License for the specific language
# governing permissions and limitations under the License.
#
#
# Print a list of AMIs sorted by base distro and release tag
#
# usage: ./get-ami-list.py <tag1> <tag2> <tag3>

import os
import re
import shutil
import tempfile
import yaml

import argparse

from cmp_version import cmp_version
from git import Repo

repo_url = "https://github.com/aws/aws-parallelcluster.git"


def build_release_ami_list(scratch_dir, tag):
    repo_dir = os.path.join(scratch_dir, "aws-parallelcluster")

    if os.path.isdir(repo_dir):
        repo = Repo(repo_dir)
    else:
        repo = Repo.clone_from(repo_url, repo_dir)
    repo.git.checkout(tag)

    active_distro = None
    amis = {}

<<<<<<< HEAD
    if cmp_version(tag, "v2.4.1") <= 0:

        file = open(os.path.join(repo_dir, "amis.txt"), "r")
        for line in file:
            m = re.match("^#\s*(.*)", line)
            if not m == None:
                active_distro = m.groups()[0]
=======
    file = open(os.path.join(repo_dir, "amis.txt"), "r")
    for line in file:
        m = re.match(r"^#\s*(.*)", line)
        if m is not None:
            active_distro = m.groups()[0]
            amis[active_distro] = []
        else:
            m = re.match(r".*:?\s*(ami-[a-zA-Z0-9]*)", line)
            if active_distro is not None:
                amis[active_distro].append(m.groups()[0])
            else:
                # In old tags, the amis.txt file doesn't contain the distro comment on top
                # because centos6 only was supported
                active_distro = "centos6"
>>>>>>> dceaa646
                amis[active_distro] = []
            else:
                m = re.match(".*:?\s*(ami-[a-zA-Z0-9]*)", line)
                if active_distro != None:
                    amis[active_distro].append(m.groups()[0])
                else:
                    # In old tags, the amis.txt file doesn't contain the distro comment on top
                    # because centos6 only was supported
                    active_distro = "centos6"
                    amis[active_distro] = []
                    amis[active_distro].append(m.groups()[0])

    else:

        with open(os.path.join(repo_dir, "amis.yml"), "r") as file:
            amis_yml = yaml.load(file, loader=yaml.FullLoader)

    return amis


if __name__ == "__main__":
    parser = argparse.ArgumentParser(description="Generate list of AMIs for audit")
    parser.add_argument("tags", type=str, nargs="*", help="List of tags for which to pull amis")
    args = parser.parse_args()

    scratch_dir = tempfile.mkdtemp()

    try:
        for tag in sorted(args.tags):
            amis = build_release_ami_list(scratch_dir=scratch_dir, tag=tag)
            print(amis)
            for distro in sorted(amis):
                print("%s %s: %s" % (tag, distro, " ".join(amis[distro])))
    finally:
        shutil.rmtree(scratch_dir)<|MERGE_RESOLUTION|>--- conflicted
+++ resolved
@@ -44,15 +44,6 @@
     active_distro = None
     amis = {}
 
-<<<<<<< HEAD
-    if cmp_version(tag, "v2.4.1") <= 0:
-
-        file = open(os.path.join(repo_dir, "amis.txt"), "r")
-        for line in file:
-            m = re.match("^#\s*(.*)", line)
-            if not m == None:
-                active_distro = m.groups()[0]
-=======
     file = open(os.path.join(repo_dir, "amis.txt"), "r")
     for line in file:
         m = re.match(r"^#\s*(.*)", line)
@@ -67,7 +58,6 @@
                 # In old tags, the amis.txt file doesn't contain the distro comment on top
                 # because centos6 only was supported
                 active_distro = "centos6"
->>>>>>> dceaa646
                 amis[active_distro] = []
             else:
                 m = re.match(".*:?\s*(ami-[a-zA-Z0-9]*)", line)
