--- conflicted
+++ resolved
@@ -139,9 +139,6 @@
         print("Warning: non authorized in region '{0}', skipping".format(region_name))
         pass
 
-<<<<<<< HEAD
-=======
-
 def get_latest_images(images):
     # filter for the latest image per OS
     images_filtered = {"Images": []}
@@ -166,8 +163,6 @@
 
     return amis_txt
 
-
->>>>>>> dceaa646
 def get_aws_regions_from_file(region_file):
     # Region file format
     # {
