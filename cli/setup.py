--- conflicted
+++ resolved
@@ -20,13 +20,8 @@
         return f.read()
 
 
-<<<<<<< HEAD
-VERSION = "3.1.0b1"
-CDK_VERSION = "1.116"
-=======
 VERSION = "3.1.0"
 CDK_VERSION = "1.137"
->>>>>>> 9812adee
 REQUIRES = [
     "setuptools",
     "boto3>=1.16.14",
