# Copyright 2013-2016 Amazon.com, Inc. or its affiliates. All Rights Reserved.
#
# Licensed under the Apache License, Version 2.0 (the "License"). You may not use this file except in compliance with the
# License. A copy of the License is located at
#
# http://aws.amazon.com/apache2.0/
#
# or in the "LICENSE.txt" file accompanying this file. This file is distributed on an "AS IS" BASIS, WITHOUT WARRANTIES
# OR CONDITIONS OF ANY KIND, express or implied. See the License for the specific language governing permissions and
# limitations under the License.

import os, sys
from setuptools import setup, find_packages

# Utility function to read the README file.
# Used for the long_description.  It's nice, because now 1) we have a top level
# README file and 2) it's easier to type in the README file than to put a raw
# string in below ...
def read(fname):
    return open(os.path.join(os.path.dirname(__file__), fname)).read()

console_scripts = ['cfncluster = cfncluster.cli:main']
version = "1.5.3"
<<<<<<< HEAD
requires = ['boto3>=1.7.33', 'awscli>=1.11.175', 'future>=0.16.0']
=======
requires = ['boto3>=1.7.33', 'awscli>=1.11.175', 'future>=0.16.0', 'jinja2==2.10']
>>>>>>> 90138172

if sys.version_info[:2] == (2, 6):
    # For python2.6 we have to require argparse since it
    # was not in stdlib until 2.7.
    requires.append('argparse>=1.4.0')

if sys.version_info[0] == 2:
    requires.append('configparser>=3.5.0')

setup(
    name = "cfncluster",
    version = version,
    author = "Dougal Ballantyne",
    author_email = "dougalb@amazon.com",
    description = ("A simple tool to launch and manage HPC clusters as CloudFormation stacks."),
    url = ("https://github.com/awslabs/cfncluster"),
    license = "Apache License 2.0",
    packages = find_packages(),
    install_requires = requires,
    entry_points=dict(console_scripts=console_scripts),
    include_package_data = True,
    zip_safe = False,
    package_data = {
        '' : ['examples/config'],
        'stepfunctions': ['**/*']
    },
    long_description=read('README'),
    classifiers=[
        "Development Status :: 5 - Production/Stable",
        "Environment :: Console",
        "Programming Language :: Python",
        "Topic :: Scientific/Engineering",
        "License :: OSI Approved :: Apache Software License",
    ],
)<|MERGE_RESOLUTION|>--- conflicted
+++ resolved
@@ -21,11 +21,7 @@
 
 console_scripts = ['cfncluster = cfncluster.cli:main']
 version = "1.5.3"
-<<<<<<< HEAD
-requires = ['boto3>=1.7.33', 'awscli>=1.11.175', 'future>=0.16.0']
-=======
 requires = ['boto3>=1.7.33', 'awscli>=1.11.175', 'future>=0.16.0', 'jinja2==2.10']
->>>>>>> 90138172
 
 if sys.version_info[:2] == (2, 6):
     # For python2.6 we have to require argparse since it
