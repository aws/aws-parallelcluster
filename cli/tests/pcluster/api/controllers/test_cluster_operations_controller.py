--- conflicted
+++ resolved
@@ -629,13 +629,8 @@
         )
 
     @pytest.mark.parametrize(
-<<<<<<< HEAD
         "verbose, cfn_stack_data, head_node_data, fail_on_bucket_check, scheduler, stack_resources_data, "
         "cw_alarms_and_states, cw_metrics_and_values, stats, expected_response",
-=======
-        "verbose, cfn_stack_data, head_node_data, fail_on_bucket_check, scheduler, stack_resources_data, cw_alarms, "
-        "expected_response",
->>>>>>> 0f103855
         [
             (
                 False,
@@ -657,7 +652,6 @@
                 False,
                 "slurm",
                 cfn_describe_stack_resources_mock_response(),
-<<<<<<< HEAD
                 [
                     {"alarmType": "test_DiskAlarm_HeadNode", "alarmState": "OK"},
                     {"alarmType": "test_MemAlarm_HeadNode", "alarmState": "OK"},
@@ -665,9 +659,6 @@
                 ],
                 [{"metricType": "MaxDynamicNodeIdleTime", "metricValue": 508.30772600000006}],
                 [{"statType": "numberOfComputerNodes", "statValue": 0}],
-=======
-                [],
->>>>>>> 0f103855
                 {
                     "cloudFormationStackStatus": "CREATE_COMPLETE",
                     "cloudformationStackArn": "arn:aws:cloudformation:us-east-1:123:stack/pcluster3-2/123",
@@ -711,7 +702,6 @@
                 False,
                 "awsbatch",
                 cfn_describe_stack_resources_mock_response(),
-<<<<<<< HEAD
                 [
                     {"alarmType": "test_DiskAlarm_HeadNode", "alarmState": "OK"},
                     {"alarmType": "test_MemAlarm_HeadNode", "alarmState": "OK"},
@@ -719,9 +709,6 @@
                 ],
                 [{"metricType": "InsufficientCapacityErrors", "metricValue": 3.0}],
                 [{"statType": "numberOfComputerNodes", "statValue": 15}],
-=======
-                [],
->>>>>>> 0f103855
                 {
                     "cloudFormationStackStatus": "CREATE_COMPLETE",
                     "cloudformationStackArn": "arn:aws:cloudformation:us-east-1:123:stack/pcluster3-2/123",
@@ -757,7 +744,6 @@
                 True,
                 "slurm",
                 cfn_describe_stack_resources_mock_response(),
-<<<<<<< HEAD
                 [
                     {"alarm_type": "test_DiskAlarm_HeadNode", "alarm_state": "OK"},
                     {"alarm_type": "test_MemAlarm_HeadNode", "alarm_state": "OK"},
@@ -765,9 +751,6 @@
                 ],
                 [],
                 0,
-=======
-                [{"alarm_type": "test_ProtectedModeAlarm_HeadNode", "alarm_state": "ALARM"}],
->>>>>>> 0f103855
                 {
                     "cloudFormationStackStatus": "CREATE_COMPLETE",
                     "cloudformationStackArn": "arn:aws:cloudformation:us-east-1:123:stack/pcluster3-2/123",
@@ -788,7 +771,6 @@
                     ],
                     "version": get_installed_version(),
                     "scheduler": {"type": "slurm"},
-<<<<<<< HEAD
                     "details": [
                         {
                             "alarms": [
@@ -805,9 +787,6 @@
                             ],
                         }
                     ],
-=======
-                    "details": [{"alarmType": "test_ProtectedModeAlarm_HeadNode", "alarmState": "ALARM"}],
->>>>>>> 0f103855
                 },
             ),
             (
@@ -826,11 +805,8 @@
                 "slurm",
                 cfn_describe_stack_resources_mock_response(),
                 [],
-<<<<<<< HEAD
                 [],
                 0,
-=======
->>>>>>> 0f103855
                 {
                     "cloudFormationStackStatus": "ROLLBACK_IN_PROGRESS",
                     "cloudformationStackArn": "arn:aws:cloudformation:us-east-1:123:stack/pcluster3-2/123",
@@ -877,11 +853,8 @@
                 "slurm",
                 cfn_describe_stack_resources_mock_response(),
                 [],
-<<<<<<< HEAD
                 [],
                 18,
-=======
->>>>>>> 0f103855
                 {
                     "cloudFormationStackStatus": "CREATE_COMPLETE",
                     "cloudformationStackArn": "arn:aws:cloudformation:us-east-1:123:stack/pcluster3-2/123",
@@ -932,13 +905,9 @@
         verbose,
         cfn_stack_data,
         stack_resources_data,
-<<<<<<< HEAD
         cw_alarms_and_states,
         cw_metrics_and_values,
         stats,
-=======
-        cw_alarms,
->>>>>>> 0f103855
         head_node_data,
         fail_on_bucket_check,
         scheduler,
@@ -951,7 +920,6 @@
             return_value=([head_node_data], "") if head_node_data else ([], ""),
         )
         mocker.patch("pcluster.aws.cfn.CfnClient.describe_stack_resources", return_value=stack_resources_data)
-<<<<<<< HEAD
         mocker.patch(
             "pcluster.aws.cloudwatch.CloudWatchClient.get_alarms_with_states", return_value=cw_alarms_and_states
         )
@@ -960,9 +928,6 @@
             return_value=cw_metrics_and_values,
         )
         mocker.patch("pcluster.aws.ec2.Ec2Client.get_num_of_running_instances", return_value=stats)
-=======
-        mocker.patch("pcluster.aws.cloudwatch.CloudWatchClient.get_alarms_in_alarm", return_value=cw_alarms)
->>>>>>> 0f103855
         mocker.patch(
             "pcluster.aws.cfn.CfnClient.get_stack_events",
             return_value={
@@ -1010,10 +975,7 @@
             )
 
         response = self._send_test_request(client, verbose=verbose)
-<<<<<<< HEAD
-=======
-
->>>>>>> 0f103855
+
         with soft_assertions():
             assert_that(response.status_code).is_equal_to(200)
             assert_that(response.get_json()).is_equal_to(expected_response)
