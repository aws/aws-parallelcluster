import os
import tempfile

import pytest
from assertpy import assert_that
from configparser import ConfigParser

from pcluster.configure.easyconfig import configure
from pcluster.configure.networking import NetworkConfiguration
from tests.pcluster.config.utils import mock_get_instance_type

EASYCONFIG = "pcluster.configure.easyconfig."
NETWORKING = "pcluster.configure.networking."
UTILS = "pcluster.configure.utils."

TEMP_PATH_FOR_CONFIG = os.path.join(tempfile.gettempdir(), "test_pcluster_configure")
PUBLIC_PRIVATE_CONFIGURATION = NetworkConfiguration.PUBLIC_PRIVATE.value.config_type
PUBLIC_CONFIGURATION = NetworkConfiguration.PUBLIC.value.config_type


def _mock_input(mocker, input_in_order):
    mocker.patch(UTILS + "input", side_effect=input_in_order)


def _mock_aws_region(mocker, partition="commercial"):
    regions = {
        "commercial": [
            "eu-north-1",
            "ap-south-1",
            "eu-west-3",
            "eu-west-2",
            "eu-west-1",
            "ap-northeast-2",
            "ap-northeast-1",
            "sa-east-1",
            "ca-central-1",
            "ap-southeast-1",
            "ap-southeast-2",
            "eu-central-1",
            "us-east-1",
            "us-east-2",
            "us-west-1",
            "us-west-2",
        ],
        "china": ["cn-north-1", "cn-northwest-1"],
    }
    mocker.patch(EASYCONFIG + "get_regions", return_value=regions.get(partition))


def _mock_list_keys(mocker, partition="commercial"):
    # If changed look for test_prompt_a_list
    keys = {
        "commercial": ["key1", "key2", "key3", "key4", "key5", "key6"],
        "china": ["some_key1", "some_key2", "some_key3"],
    }
    mocker.patch(EASYCONFIG + "_get_keys", return_value=keys.get(partition))


def _mock_list_vpcs_and_subnets(mocker, empty_region=False, partition="commercial"):
    # If changed look for test_prompt_a_list_of_tuple
    if empty_region:
        mocked_response = {"vpc_list": [], "vpc_to_subnets": {}}
    else:
        response_dict = {
            "commercial": {
                "vpc_list": [
                    ("vpc-12345678", "ParallelClusterVPC-20190625135738", "2 subnets inside"),
                    ("vpc-23456789", "ParallelClusterVPC-20190624105051", "0 subnets inside"),
                    ("vpc-34567891", "default", "3 subnets inside"),
                    ("vpc-45678912", "ParallelClusterVPC-20190626095403", "1 subnets inside"),
                ],
                "vpc_subnets": {
                    "vpc-12345678": [
                        ("subnet-12345678", "ParallelClusterPublicSubnet", "Subnet size: 256"),
                        ("subnet-23456789", "ParallelClusterPrivateSubnet", "Subnet size: 4096"),
                    ],
                    "vpc-23456789": [],
                    "vpc-34567891": [
                        ("subnet-34567891", "Subnet size: 4096"),
                        ("subnet-45678912", "Subnet size: 4096"),
                        ("subnet-56789123", "Subnet size: 4096"),
                    ],
                    "vpc-45678912": [("subnet-45678912", "ParallelClusterPublicSubnet", "Subnet size: 4096")],
                },
            },
            "china": {
                "vpc_list": [
                    ("vpc-abcdefgh", "ParallelClusterVPC-20190625135738", "2 subnets inside"),
                    ("vpc-bcdefghi", "ParallelClusterVPC-20190624105051", "0 subnets inside"),
                    ("vpc-cdefghij", "default", "3 subnets inside"),
                    ("vpc-abdbabcb", "ParallelClusterVPC-20190626095403", "1 subnets inside"),
                ],
                "vpc_subnets": {
                    "vpc-abcdefgh": [
                        ("subnet-77777777", "ParallelClusterPublicSubnet", "Subnet size: 256"),
                        ("subnet-66666666", "ParallelClusterPrivateSubnet", "Subnet size: 4096"),
                    ],
                    "vpc-bcdefghi": [],
                    "vpc-cdefghij": [
                        ("subnet-11111111", "Subnet size: 4096"),
                        ("subnet-22222222", "Subnet size: 4096"),
                        ("subnet-33333333", "Subnet size: 4096"),
                    ],
                    "vpc-abdbabcb": [("subnet-55555555", "ParallelClusterPublicSubnet", "Subnet size: 4096")],
                },
            },
        }
        mocked_response = response_dict.get(partition)
    mocker.patch(EASYCONFIG + "_get_vpcs_and_subnets", return_value=mocked_response)


def _mock_get_subnets_in_vpc(mocker):
    mocker.patch(NETWORKING + "get_vpc_subnets", return_value=[])


def _mock_vpc_factory(mocker, is_a_valid_vpc):
    vpc_factory = NETWORKING + "VpcFactory"
    mock = mocker.patch(vpc_factory, autospec=True)
    mock.return_value.create.return_value = "vpc-12345678"
    mock.return_value.check.return_value = is_a_valid_vpc


def _mock_ec2_conn(mocker):
    mocker.patch(NETWORKING + "_get_vpc_cidr", return_value="10.0.0.0/16")
    mocker.patch(NETWORKING + "_get_internet_gateway_id", return_value="ig-123")


def _mock_create_network_configuration(mocker, public_subnet_id, private_subnet_id=None):
    def _side_effect_function(config, parameters):
        if private_subnet_id:
            return [
                {"OutputKey": "PrivateSubnetId", "OutputValue": private_subnet_id},
                {"OutputKey": "PublicSubnetId", "OutputValue": public_subnet_id},
            ]
        else:
            return [{"OutputKey": "PublicSubnetId", "OutputValue": public_subnet_id}]

    mocker.patch(NETWORKING + "_create_network_stack", side_effect=_side_effect_function)


def _mock_parallel_cluster_config(mocker):
    supported_instance_types = ["t2.nano", "t2.micro", "t2.large", "c5.xlarge", "g3.8xlarge", "m6g.xlarge"]
    mocker.patch("pcluster.configure.easyconfig.get_supported_instance_types", return_value=supported_instance_types)
    mocker.patch(
        "pcluster.configure.easyconfig.get_supported_compute_instance_types", return_value=supported_instance_types
    )
<<<<<<< HEAD
    mocker.patch("pcluster.config.cfn_param_types.get_avail_zone", return_value="mocked_avail_zone")
    mocker.patch(
        "pcluster.config.cfn_param_types.get_supported_architectures_for_instance_type", return_value=["x86_64"]
=======
    mocker.patch("pcluster.config.param_types.get_avail_zone", return_value="mocked_avail_zone")
    mocker.patch(
        "pcluster.config.param_types.get_supported_architectures_for_instance_type",
        side_effect=lambda instance: ["arm64"] if instance == "m6g.xlarge" else ["x86_64"],
>>>>>>> 776238b7
    )
    # NOTE: the following shouldn't be needed given that easyconfig doesn't validate the config file,
    #       but it's being included in case that changes in the future.
    mocker.patch(
        "pcluster.config.validators.get_supported_architectures_for_instance_type",
        side_effect=lambda instance: ["arm64"] if instance == "m6g.xlarge" else ["x86_64"],
    )

    for instance_type in supported_instance_types:
        mock_get_instance_type(mocker, instance_type)


def _launch_config(mocker, path, remove_path=True):
    if remove_path and os.path.isfile(path):
        os.remove(path)
    args = mocker.MagicMock(autospec=True)
    args.config_file = path
    configure(args)


def _assert_configurations_are_equal(path_config_expected, path_config_after_input):
    assert_that(path_config_expected).exists().is_file()
    assert_that(path_config_after_input).exists().is_file()
    config_expected = ConfigParser()
    config_expected.read(path_config_expected)
    config_expected_dict = {s: dict(config_expected.items(s)) for s in config_expected.sections()}
    config_actual = ConfigParser()
    config_actual.read(path_config_after_input)
    config_actual_dict = {s: dict(config_actual.items(s)) for s in config_actual.sections()}
    assert_that(config_actual_dict).is_equal_to(config_expected_dict)


def _are_output_error_correct(capsys, output, error, config_path):
    readouterr = capsys.readouterr()
    with open(output) as f:
        expected_output = f.read()
        expected_output = expected_output.replace("{{ CONFIG_FILE }}", config_path)
        assert_that(readouterr.out).is_equal_to(expected_output)
    with open(error) as f:
        assert_that(readouterr.err).is_equal_to(f.read())


class ComposeInput:
    def __init__(self, aws_region_name, key, scheduler):
        self.is_not_aws_batch = scheduler != "awsbatch"
        self.input_list = [aws_region_name, key, scheduler]

    def add_first_flow(self, op_sys, min_size, max_size, master_instance, compute_instance):
        if self.is_not_aws_batch:
            self.input_list.append(op_sys)
        self.input_list.extend([min_size, max_size, master_instance])
        if self.is_not_aws_batch:
            self.input_list.append(compute_instance)

    def add_no_automation_no_empty_vpc(self, vpc_id, master_id, compute_id):
        self.input_list.extend(["n", vpc_id, "n", master_id, compute_id])

    def add_sub_automation(self, vpc_id, network_configuration, vpc_has_subnets=True):
        self.input_list.extend(["n", vpc_id])
        if vpc_has_subnets:
            self.input_list.append("y")
        if self.is_not_aws_batch:
            self.input_list.append(network_configuration)

    def add_vpc_sub_automation_empty_region(self, network_configuration):
        self.input_list.extend(["n", network_configuration])

    def add_vpc_sub_automation(self, network_configuration):
        self.input_list.append("y")
        if self.is_not_aws_batch:
            self.input_list.append(network_configuration)

    def finalize_config(self, mocker):
        _mock_input(mocker, self.input_list)


class MockHandler:
    def __init__(self, mocker, empty_region=False, partition="commercial"):
        self.mocker = mocker
        _mock_aws_region(self.mocker, partition)
        _mock_list_keys(self.mocker, partition)
        _mock_list_vpcs_and_subnets(self.mocker, empty_region, partition)
        _mock_parallel_cluster_config(self.mocker)

    def add_subnet_automation(self, public_subnet_id, is_a_valid_vpc=True, private_subnet_id=None):
        _mock_vpc_factory(self.mocker, is_a_valid_vpc)
        _mock_get_subnets_in_vpc(self.mocker)
        _mock_ec2_conn(self.mocker)
        _mock_create_network_configuration(self.mocker, public_subnet_id, private_subnet_id)


def get_file_path(test_datadir):
    config = test_datadir / "pcluster.config.ini"
    output = test_datadir / "output.txt"
    error = test_datadir / "error.txt"
    #  str for python 2.7 compatibility
    return str(config), str(error), str(output)


def _verify_test(
    mocker, capsys, output, error, expected_config, temp_path_for_config, with_config=False, exact_match=False
):
    if with_config:
        _launch_config(mocker, temp_path_for_config, remove_path=False)
    else:
        _launch_config(mocker, temp_path_for_config)
    _assert_configurations_are_equal(expected_config, temp_path_for_config)
    _are_output_error_correct(capsys, output, error, temp_path_for_config)
    os.remove(temp_path_for_config)


def test_no_automation_no_awsbatch_no_errors(mocker, capsys, test_datadir):
    config, error, output = get_file_path(test_datadir)

    MockHandler(mocker)
    input_composer = ComposeInput(aws_region_name="eu-west-1", key="key1", scheduler="torque")
    input_composer.add_first_flow(
        op_sys="alinux", min_size="13", max_size="14", master_instance="t2.nano", compute_instance="t2.micro"
    )
    input_composer.add_no_automation_no_empty_vpc(
        vpc_id="vpc-12345678", master_id="subnet-12345678", compute_id="subnet-23456789"
    )
    input_composer.finalize_config(mocker)

    _verify_test(mocker, capsys, output, error, config, TEMP_PATH_FOR_CONFIG)


def _run_input_test_with_config(
    mocker,
    config,
    old_config_file,
    error,
    output,
    capsys,
    with_input=False,
    master_instance="c5.xlarge",
    compute_instance="g3.8xlarge",
):
    if with_input:
        input_composer = ComposeInput(aws_region_name="us-east-1", key="key2", scheduler="slurm")
        input_composer.add_first_flow(
            op_sys="ubuntu1604",
            min_size="7",
            max_size="18",
            master_instance=master_instance,
            compute_instance=compute_instance,
        )
        input_composer.add_no_automation_no_empty_vpc(
            vpc_id="vpc-34567891", master_id="subnet-34567891", compute_id="subnet-45678912"
        )
    else:
        input_composer = ComposeInput(aws_region_name="", key="", scheduler="")
        input_composer.add_first_flow(op_sys="", min_size="", max_size="", master_instance="", compute_instance="")
        input_composer.add_no_automation_no_empty_vpc(vpc_id="", master_id="", compute_id="")

    input_composer.finalize_config(mocker)

    _verify_test(mocker, capsys, output, error, config, old_config_file, with_config=True)


def test_no_input_no_automation_no_errors_with_config_file(mocker, capsys, test_datadir):
    """
    Testing easy config with user hitting return on all prompts.

    After running easy config, the old original_config_file should be the same as pcluster.config.ini
    """
    config, error, output = get_file_path(test_datadir)
    old_config_file = str(test_datadir / "original_config_file.ini")

    MockHandler(mocker)

    _run_input_test_with_config(mocker, config, old_config_file, error, output, capsys, with_input=False)


def test_no_available_no_input_no_automation_no_errors_with_config_file(mocker, capsys, test_datadir):
    """
    Testing easy config with user hitting return on all prompts.

    Mocking the case where parameters: aws_region_name, key_name, vpc_id, compute_subnet_id, master_subnet_id.
    Are not found in available list under new partition/region/vpc configuration.
    After running easy config, the old original_config_file should be the same as pcluster.config.ini
    """
    config, error, output = get_file_path(test_datadir)
    old_config_file = str(test_datadir / "original_config_file.ini")

    MockHandler(mocker, partition="china")

    _run_input_test_with_config(mocker, config, old_config_file, error, output, capsys, with_input=False)


def test_with_input_no_automation_no_errors_with_config_file(mocker, capsys, test_datadir):
    """
    Testing only inputting queue_size inputs.

    After running easy config on the old original_config_file, output should be the same as pcluster.config.ini
    """
    config, error, output = get_file_path(test_datadir)
    old_config_file = str(test_datadir / "original_config_file.ini")

    MockHandler(mocker)

    _run_input_test_with_config(
        mocker,
        config,
        old_config_file,
        error,
        output,
        capsys,
        with_input=True,
        master_instance="m6g.xlarge",
        compute_instance="m6g.xlarge",
    )


def test_no_automation_yes_awsbatch_no_errors(mocker, capsys, test_datadir):
    config, error, output = get_file_path(test_datadir)

    MockHandler(mocker)
    input_composer = ComposeInput(aws_region_name="eu-west-1", key="key1", scheduler="awsbatch")
    input_composer.add_first_flow(
        op_sys=None, min_size="13", max_size="14", master_instance="t2.nano", compute_instance=None
    )
    input_composer.add_no_automation_no_empty_vpc(
        vpc_id="vpc-12345678", master_id="subnet-12345678", compute_id="subnet-23456789"
    )
    input_composer.finalize_config(mocker)

    _verify_test(mocker, capsys, output, error, config, TEMP_PATH_FOR_CONFIG)


def test_subnet_automation_no_awsbatch_no_errors_empty_vpc(mocker, capsys, test_datadir):
    config, error, output = get_file_path(test_datadir)

    mock_handler = MockHandler(mocker)
    mock_handler.add_subnet_automation(public_subnet_id="subnet-12345678", private_subnet_id="subnet-23456789")
    input_composer = ComposeInput(aws_region_name="eu-west-1", key="key1", scheduler="sge")
    input_composer.add_first_flow(
        op_sys="centos6", min_size="13", max_size="14", master_instance="t2.nano", compute_instance="t2.micro"
    )
    input_composer.add_sub_automation(
        vpc_id="vpc-23456789", network_configuration=PUBLIC_PRIVATE_CONFIGURATION, vpc_has_subnets=False
    )
    input_composer.finalize_config(mocker)

    _verify_test(mocker, capsys, output, error, config, TEMP_PATH_FOR_CONFIG)


def test_subnet_automation_no_awsbatch_no_errors(mocker, capsys, test_datadir):
    config, error, output = get_file_path(test_datadir)

    mock_handler = MockHandler(mocker)
    mock_handler.add_subnet_automation(public_subnet_id="subnet-12345678", private_subnet_id="subnet-23456789")
    input_composer = ComposeInput(aws_region_name="eu-west-1", key="key1", scheduler="sge")
    input_composer.add_first_flow(
        op_sys="centos6", min_size="13", max_size="14", master_instance="t2.nano", compute_instance="t2.micro"
    )
    input_composer.add_sub_automation(
        vpc_id="vpc-12345678", network_configuration=PUBLIC_PRIVATE_CONFIGURATION, vpc_has_subnets=True
    )
    input_composer.finalize_config(mocker)

    _verify_test(mocker, capsys, output, error, config, TEMP_PATH_FOR_CONFIG)


def test_subnet_automation_no_awsbatch_no_errors_with_config_file(mocker, capsys, test_datadir):
    config, error, output = get_file_path(test_datadir)
    old_config_file = str(test_datadir / "original_config_file.ini")

    mock_handler = MockHandler(mocker)
    mock_handler.add_subnet_automation(public_subnet_id="subnet-12345678", private_subnet_id="subnet-23456789")
    input_composer = ComposeInput(aws_region_name="eu-west-1", key="key1", scheduler="sge")
    input_composer.add_first_flow(
        op_sys="centos6", min_size="13", max_size="14", master_instance="t2.nano", compute_instance="t2.micro"
    )
    input_composer.add_sub_automation(
        vpc_id="vpc-12345678", network_configuration=PUBLIC_PRIVATE_CONFIGURATION, vpc_has_subnets=True
    )
    input_composer.finalize_config(mocker)

    _verify_test(mocker, capsys, output, error, config, old_config_file, with_config=True)


def test_vpc_automation_no_awsbatch_no_errors(mocker, capsys, test_datadir):
    config, error, output = get_file_path(test_datadir)

    mock_handler = MockHandler(mocker)
    mock_handler.add_subnet_automation(public_subnet_id="subnet-12345678", private_subnet_id="subnet-23456789")
    input_composer = ComposeInput(aws_region_name="eu-west-1", key="key1", scheduler="sge")
    input_composer.add_first_flow(
        op_sys="centos6", min_size="13", max_size="14", master_instance="t2.nano", compute_instance="t2.micro"
    )
    input_composer.add_vpc_sub_automation(network_configuration=PUBLIC_PRIVATE_CONFIGURATION)
    input_composer.finalize_config(mocker)

    _verify_test(mocker, capsys, output, error, config, TEMP_PATH_FOR_CONFIG)


def test_vpc_automation_yes_awsbatch_no_errors(mocker, capsys, test_datadir):
    config, error, output = get_file_path(test_datadir)

    mock_handler = MockHandler(mocker)
    mock_handler.add_subnet_automation(public_subnet_id="subnet-12345678", private_subnet_id="subnet-23456789")
    input_composer = ComposeInput(aws_region_name="eu-west-1", key="key1", scheduler="awsbatch")
    input_composer.add_first_flow(
        op_sys=None, min_size="13", max_size="14", master_instance="t2.nano", compute_instance=None
    )
    input_composer.add_vpc_sub_automation(network_configuration=PUBLIC_PRIVATE_CONFIGURATION)
    input_composer.finalize_config(mocker)

    _verify_test(mocker, capsys, output, error, config, TEMP_PATH_FOR_CONFIG)


def test_vpc_automation_invalid_vpc_block(mocker, capsys, test_datadir):
    with pytest.raises(SystemExit):
        config, error, output = get_file_path(test_datadir)

        mock_handler = MockHandler(mocker)
        mock_handler.add_subnet_automation(
            public_subnet_id="subnet-12345678", private_subnet_id="subnet-23456789", is_a_valid_vpc=False
        )
        input_composer = ComposeInput(aws_region_name="eu-west-1", key="key1", scheduler="awsbatch")
        input_composer.add_first_flow(
            op_sys=None, min_size="13", max_size="14", master_instance="t2.nano", compute_instance=None
        )
        input_composer.add_vpc_sub_automation(network_configuration=PUBLIC_PRIVATE_CONFIGURATION)
        input_composer.finalize_config(mocker)
        _verify_test(mocker, capsys, output, error, config, TEMP_PATH_FOR_CONFIG)


def test_subnet_automation_yes_awsbatch_invalid_vpc(mocker, capsys, test_datadir, caplog):
    config, error, output = get_file_path(test_datadir)

    mock_handler = MockHandler(mocker)
    mock_handler.add_subnet_automation(
        public_subnet_id="subnet-12345678", private_subnet_id="subnet-23456789", is_a_valid_vpc=False
    )
    input_composer = ComposeInput(aws_region_name="eu-west-1", key="key1", scheduler="awsbatch")
    input_composer.add_first_flow(
        op_sys=None, min_size="13", max_size="14", master_instance="t2.nano", compute_instance=None
    )
    input_composer.add_sub_automation(vpc_id="vpc-12345678", network_configuration=PUBLIC_PRIVATE_CONFIGURATION)
    input_composer.finalize_config(mocker)
    _verify_test(mocker, capsys, output, error, config, TEMP_PATH_FOR_CONFIG)
    assert_that("WARNING: The VPC does not have the correct parameters set." in caplog.text).is_true()


def test_vpc_automation_no_vpc_in_region(mocker, capsys, test_datadir):
    config, error, output = get_file_path(test_datadir)

    mock_handler = MockHandler(mocker, empty_region=True)
    mock_handler.add_subnet_automation(public_subnet_id="subnet-12345678", private_subnet_id="subnet-23456789")
    input_composer = ComposeInput(aws_region_name="eu-west-1", key="key1", scheduler="slurm")
    input_composer.add_first_flow(
        op_sys="centos6", min_size="13", max_size="14", master_instance="t2.nano", compute_instance="t2.micro"
    )
    input_composer.add_vpc_sub_automation_empty_region(network_configuration=PUBLIC_PRIVATE_CONFIGURATION)
    input_composer.finalize_config(mocker)

    _verify_test(mocker, capsys, output, error, config, TEMP_PATH_FOR_CONFIG)


def test_vpc_automation_no_vpc_in_region_public(mocker, capsys, test_datadir):
    config, error, output = get_file_path(test_datadir)

    mock_handler = MockHandler(mocker, empty_region=True)
    mock_handler.add_subnet_automation(public_subnet_id="subnet-12345678")
    input_composer = ComposeInput(aws_region_name="eu-west-1", key="key1", scheduler="slurm")
    input_composer.add_first_flow(
        op_sys="centos6", min_size="13", max_size="14", master_instance="t2.nano", compute_instance="t2.micro"
    )
    input_composer.add_vpc_sub_automation_empty_region(network_configuration="2")
    input_composer.finalize_config(mocker)

    _verify_test(mocker, capsys, output, error, config, TEMP_PATH_FOR_CONFIG)


def test_bad_config_file(mocker, capsys, test_datadir):
    config, error, output = get_file_path(test_datadir)
    old_config_file = str(test_datadir / "original_config_file.ini")

    mock_handler = MockHandler(mocker)
    mock_handler.add_subnet_automation(public_subnet_id="subnet-12345678", private_subnet_id="subnet-23456789")
    input_composer = ComposeInput(aws_region_name="eu-west-1", key="key1", scheduler="sge")
    input_composer.add_first_flow(
        op_sys="centos6", min_size="13", max_size="14", master_instance="t2.nano", compute_instance="t2.micro"
    )
    input_composer.add_sub_automation(
        vpc_id="vpc-12345678", network_configuration=PUBLIC_PRIVATE_CONFIGURATION, vpc_has_subnets=True
    )
    input_composer.finalize_config(mocker)

    _verify_test(mocker, capsys, output, error, config, old_config_file, with_config=True)


def general_wrapper_for_prompt_testing(
    mocker,
    region="eu-west-1",
    scheduler="torque",
    op_sys="centos6",
    min_size="0",
    max_size="10",
    master_instance="t2.nano",
    compute_instance="t2.micro",
    key="key1",
    vpc_id="vpc-12345678",
    master_id="subnet-12345678",
    compute_id="subnet-23456789",
):
    path = os.path.join(tempfile.gettempdir(), "test_pcluster_configure")
    MockHandler(mocker)
    input_composer = ComposeInput(aws_region_name=region, key=key, scheduler=scheduler)
    input_composer.add_first_flow(op_sys, min_size, max_size, master_instance, compute_instance)
    input_composer.add_no_automation_no_empty_vpc(vpc_id, master_id, compute_id)
    input_composer.finalize_config(mocker)

    _launch_config(mocker, path)
    return True


def test_min_max(mocker):
    with pytest.raises(StopIteration):
        general_wrapper_for_prompt_testing(mocker, min_size="17", max_size="16")
    with pytest.raises(StopIteration):
        general_wrapper_for_prompt_testing(mocker, min_size="-17", max_size="16")
    with pytest.raises(StopIteration):
        general_wrapper_for_prompt_testing(mocker, min_size="1", max_size="-16")
    with pytest.raises(StopIteration):
        general_wrapper_for_prompt_testing(mocker, min_size="1", max_size="1.6")
    with pytest.raises(StopIteration):
        general_wrapper_for_prompt_testing(mocker, min_size="1", max_size="1,6")
    with pytest.raises(StopIteration):
        general_wrapper_for_prompt_testing(mocker, min_size="schrodinger", max_size="16")
    with pytest.raises(StopIteration):
        general_wrapper_for_prompt_testing(mocker, min_size="12", max_size="cat")
    with pytest.raises(StopIteration):
        greater_than_default = "2500"
        default = ""
        general_wrapper_for_prompt_testing(mocker, min_size=greater_than_default, max_size=default)

    assert_that(general_wrapper_for_prompt_testing(mocker, min_size="", max_size="")).is_true()
    assert_that(general_wrapper_for_prompt_testing(mocker, min_size="1", max_size="2")).is_true()
    assert_that(general_wrapper_for_prompt_testing(mocker, min_size="", max_size="1")).is_true()
    assert_that(general_wrapper_for_prompt_testing(mocker, min_size="4", max_size="")).is_true()


def test_prompt_a_list(mocker):
    # Remember that keys go from key1...key6
    with pytest.raises(StopIteration):
        general_wrapper_for_prompt_testing(mocker, key="key0")
    with pytest.raises(StopIteration):
        general_wrapper_for_prompt_testing(mocker, key="key7")
    with pytest.raises(StopIteration):
        general_wrapper_for_prompt_testing(mocker, key="0")
    with pytest.raises(StopIteration):
        general_wrapper_for_prompt_testing(mocker, key="-1")
    with pytest.raises(StopIteration):
        general_wrapper_for_prompt_testing(mocker, key="-17")
    with pytest.raises(StopIteration):
        general_wrapper_for_prompt_testing(mocker, key="8")
    with pytest.raises(StopIteration):
        general_wrapper_for_prompt_testing(mocker, key="sopralapancalacapracampa")

    for i in range(1, 7):
        assert_that(general_wrapper_for_prompt_testing(mocker, key="key" + str(i))).is_true()
        assert_that(general_wrapper_for_prompt_testing(mocker, key=str(i))).is_true()


def test_prompt_a_list_of_tuple(mocker):
    # Look at _mock_list_vpcs and subnets
    with pytest.raises(StopIteration):
        general_wrapper_for_prompt_testing(mocker, vpc_id="2 subnets inside")
    with pytest.raises(StopIteration):
        general_wrapper_for_prompt_testing(mocker, vpc_id="ParallelClusterVPC-20190625135738")
    with pytest.raises(StopIteration):
        general_wrapper_for_prompt_testing(mocker, vpc_id="vpc-0")
    with pytest.raises(StopIteration):
        general_wrapper_for_prompt_testing(mocker, vpc_id="vpc-7")
    with pytest.raises(StopIteration):
        general_wrapper_for_prompt_testing(mocker, vpc_id="0")
    with pytest.raises(StopIteration):
        general_wrapper_for_prompt_testing(mocker, vpc_id="-1")
    with pytest.raises(StopIteration):
        general_wrapper_for_prompt_testing(mocker, vpc_id="-17")
    with pytest.raises(StopIteration):
        general_wrapper_for_prompt_testing(mocker, vpc_id="8")
    with pytest.raises(StopIteration):
        general_wrapper_for_prompt_testing(mocker, vpc_id="sopralapancalacapracampa")

    # TODO use parametrize
    # invalid subnets
    with pytest.raises(StopIteration):
        assert_that(
            general_wrapper_for_prompt_testing(
                mocker, vpc_id="vpc-12345678", master_id="subnet-34567891", compute_id="subnet-45678912"
            )
        ).is_true()
    with pytest.raises(StopIteration):
        assert_that(
            general_wrapper_for_prompt_testing(
                mocker, vpc_id="vpc-23456789", master_id="subnet-34567891", compute_id="subnet-45678912"
            )
        ).is_true()
    with pytest.raises(StopIteration):
        assert_that(
            general_wrapper_for_prompt_testing(
                mocker, vpc_id="vpc-34567891", master_id="subnet-12345678", compute_id="subnet-23456789"
            )
        ).is_true()

    # valid subnets
    assert_that(
        general_wrapper_for_prompt_testing(
            mocker, vpc_id="vpc-12345678", master_id="subnet-12345678", compute_id="subnet-23456789"
        )
    ).is_true()
    assert_that(
        general_wrapper_for_prompt_testing(
            mocker, vpc_id="vpc-34567891", master_id="subnet-45678912", compute_id="subnet-45678912"
        )
    ).is_true()


def test_hit_config_file(mocker, capsys, test_datadir):
    old_config_file = str(test_datadir / "original_config_file.ini")

    MockHandler(mocker)

    # Expected sys exit with error
    with pytest.raises(SystemExit, match="ERROR: Configuration in file .* cannot be overwritten"):
        _launch_config(mocker, old_config_file, remove_path=False)<|MERGE_RESOLUTION|>--- conflicted
+++ resolved
@@ -144,16 +144,10 @@
     mocker.patch(
         "pcluster.configure.easyconfig.get_supported_compute_instance_types", return_value=supported_instance_types
     )
-<<<<<<< HEAD
     mocker.patch("pcluster.config.cfn_param_types.get_avail_zone", return_value="mocked_avail_zone")
     mocker.patch(
-        "pcluster.config.cfn_param_types.get_supported_architectures_for_instance_type", return_value=["x86_64"]
-=======
-    mocker.patch("pcluster.config.param_types.get_avail_zone", return_value="mocked_avail_zone")
-    mocker.patch(
-        "pcluster.config.param_types.get_supported_architectures_for_instance_type",
+        "pcluster.config.cfn_param_types.get_supported_architectures_for_instance_type",
         side_effect=lambda instance: ["arm64"] if instance == "m6g.xlarge" else ["x86_64"],
->>>>>>> 776238b7
     )
     # NOTE: the following shouldn't be needed given that easyconfig doesn't validate the config file,
     #       but it's being included in case that changes in the future.
