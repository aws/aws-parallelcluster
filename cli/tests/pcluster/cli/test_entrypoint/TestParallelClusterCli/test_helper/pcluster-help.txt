usage: pcluster [-h]
                {list-clusters,create-cluster,delete-cluster,describe-cluster,update-cluster,describe-compute-fleet,update-compute-fleet,delete-cluster-instances,describe-cluster-instances,list-cluster-log-streams,get-cluster-log-events,get-cluster-stack-events,list-images,build-image,delete-image,describe-image,list-image-log-streams,get-image-log-events,get-image-stack-events,describe-official-images,configure,dcv-connect,export-cluster-logs,export-image-logs,ssh,version}
                ...

pcluster is the AWS ParallelCluster CLI and permits launching and management
of HPC clusters in the AWS cloud.

optional arguments:
  -h, --help            show this help message and exit

COMMANDS:
  {list-clusters,create-cluster,delete-cluster,describe-cluster,update-cluster,describe-compute-fleet,update-compute-fleet,delete-cluster-instances,describe-cluster-instances,list-cluster-log-streams,get-cluster-log-events,get-cluster-stack-events,list-images,build-image,delete-image,describe-image,list-image-log-streams,get-image-log-events,get-image-stack-events,describe-official-images,configure,dcv-connect,export-cluster-logs,export-image-logs,ssh,version}
    list-clusters       Retrieve the list of existing clusters.
    create-cluster      Create a managed cluster in a given region.
    delete-cluster      Initiate the deletion of a cluster.
    describe-cluster    Get detailed information about an existing cluster.
    update-cluster      Update a cluster managed in a given region.
    describe-compute-fleet
                        Describe the status of the compute fleet.
    update-compute-fleet
                        Update the status of the cluster compute fleet.
    delete-cluster-instances
                        Initiate the forced termination of all cluster compute
                        nodes. Does not work with AWS Batch clusters.
    describe-cluster-instances
                        Describe the instances belonging to a given cluster.
    list-cluster-log-streams
                        Retrieve the list of log streams associated with a
                        cluster.
    get-cluster-log-events
                        Retrieve the events associated with a log stream.
    get-cluster-stack-events
                        Retrieve the events associated with the stack for a
                        given cluster.
    list-images         Retrieve the list of existing custom images.
    build-image         Create a custom ParallelCluster image in a given
                        region.
    delete-image        Initiate the deletion of the custom ParallelCluster
                        image.
    describe-image      Get detailed information about an existing image.
    list-image-log-streams
<<<<<<< HEAD
                        Retrieve the list of log streams associated with a
                        cluster.
=======
                        Retrieve the list of log streams associated with an
                        image.
>>>>>>> 97c44060
    get-image-log-events
                        Retrieve the events associated with an image build.
    get-image-stack-events
                        Retrieve the events associated with the stack for a
                        given image build.
    describe-official-images
                        Describe ParallelCluster AMIs.
    configure           Start the AWS ParallelCluster configuration.
    dcv-connect         Permits to connect to the head node through an
                        interactive session by using NICE DCV.
    export-cluster-logs
                        Export the logs of the cluster to a local tar.gz
                        archive by passing through an Amazon S3 Bucket.
    export-image-logs   Export the logs of the image builder stack to a local
                        tar.gz archive by passing through an Amazon S3 Bucket.
    ssh                 Connects to the head node instance using SSH.
    version             Displays the version of AWS ParallelCluster.

For command specific flags, please run: "pcluster [command] --help"<|MERGE_RESOLUTION|>--- conflicted
+++ resolved
@@ -39,13 +39,8 @@
                         image.
     describe-image      Get detailed information about an existing image.
     list-image-log-streams
-<<<<<<< HEAD
-                        Retrieve the list of log streams associated with a
-                        cluster.
-=======
                         Retrieve the list of log streams associated with an
                         image.
->>>>>>> 97c44060
     get-image-log-events
                         Retrieve the events associated with an image build.
     get-image-stack-events
