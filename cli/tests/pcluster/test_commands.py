# Copyright 2013-2018 Amazon.com, Inc. or its affiliates. All Rights Reserved.
#
# Licensed under the Apache License, Version 2.0 (the "License"). You may not use this file except in compliance
# with the License. A copy of the License is located at
#
# http://aws.amazon.com/apache2.0/
#
# or in the "LICENSE.txt" file accompanying this file. This file is distributed on an "AS IS" BASIS, WITHOUT WARRANTIES
# OR CONDITIONS OF ANY KIND, express or implied. See the License for the specific language governing permissions and
# limitations under the License.

"""This module provides unit tests for the functions in the pcluster.commands module."""
import pkg_resources
import pytest
from assertpy import assert_that
from botocore.exceptions import ClientError

import pcluster.utils as utils
<<<<<<< HEAD
from assertpy import assert_that
from pcluster.commands import _create_bucket_with_resources


def _mock_pcluster_config(mocker, scheduler, region, hit_template_url):
    pcluster_config = mocker.MagicMock()
    pcluster_config.region = region
    cluster_section_mock = mocker.MagicMock()
    cluster_config = {
        "scheduler": scheduler,
        "hit_template_url": hit_template_url,
    }
    cluster_section_mock.get_param_value = mocker.MagicMock(side_effect=lambda param: cluster_config[param])
    pcluster_config.get_section = mocker.MagicMock(return_value=cluster_section_mock)

    return pcluster_config


@pytest.mark.parametrize(
    "scheduler, expected_dirs, expect_upload_hit_resources, expected_bucket_name",
    [
        ("slurm", ["resources/custom_resources"], True, "bucket"),
        ("awsbatch", ["resources/custom_resources", "resources/batch"], False, "bucket"),
        ("sge", [], False, None),
    ],
)
def test_create_bucket_with_resources_success(
    mocker, scheduler, expected_dirs, expect_upload_hit_resources, expected_bucket_name
):
=======
from pcluster.commands import _create_bucket_with_batch_resources


def test_create_bucket_with_batch_resources_success(mocker):
>>>>>>> 67ac9283
    """Verify that create_bucket_with_batch_resources behaves as expected."""
    stack_name = "test"
    region = "us-east-1"
    hit_template_url = "s3://{region}-aws-parallelcluster/templates/aws-parallelcluster-{version}.cfn.json"

    mocker.patch("pcluster.utils.generate_random_bucket_name", return_value=expected_bucket_name)
    mocker.patch("pcluster.utils.create_s3_bucket")
    upload_resources_artifacts_mock = mocker.patch("pcluster.utils.upload_resources_artifacts")
    delete_s3_bucket_mock = mocker.patch("pcluster.utils.delete_s3_bucket")
    upload_hit_resources_mock = mocker.patch("pcluster.commands._upload_hit_resources")
    pcluster_config_mock = _mock_pcluster_config(mocker, scheduler, region, hit_template_url)

    storage_data = pcluster_config_mock.to_storage()

    bucket_name = _create_bucket_with_resources(stack_name, pcluster_config_mock, storage_data.json_params)

    delete_s3_bucket_mock.assert_not_called()
    upload_resources_artifacts_mock.assert_has_calls(
        [mocker.call(bucket_name, root=pkg_resources.resource_filename(utils.__name__, dir)) for dir in expected_dirs]
    )
    if expect_upload_hit_resources:
        upload_hit_resources_mock.assert_called_with(bucket_name, pcluster_config_mock, storage_data.json_params)
    assert_that(bucket_name).is_equal_to(expected_bucket_name)


def test_create_bucket_with_resources_creation_failure(mocker, caplog):
    """Verify that create_bucket_with_batch_resources behaves as expected in case of bucket creation failure."""
    region = "eu-west-1"
    stack_name = "test"
    bucket_name = stack_name + "-123"
    error = "BucketAlreadyExists"
    client_error = ClientError({"Error": {"Code": error}}, "create_bucket")

    mocker.patch("pcluster.utils.generate_random_bucket_name", return_value=bucket_name)
    mocker.patch("pcluster.utils.create_s3_bucket", side_effect=client_error)
    mocker.patch("pcluster.utils.upload_resources_artifacts")
    delete_s3_bucket_mock = mocker.patch("pcluster.utils.delete_s3_bucket")

    pcluster_config_mock = _mock_pcluster_config(mocker, "slurm", region, None)
    storage_data = pcluster_config_mock.to_storage()

    with pytest.raises(ClientError, match=error):
        _create_bucket_with_resources(stack_name, pcluster_config_mock, storage_data.json_params)
    delete_s3_bucket_mock.assert_not_called()
    assert_that(caplog.text).contains("Unable to create S3 bucket")


def test_create_bucket_with_resources_upload_failure(mocker, caplog):
    """Verify that create_bucket_with_batch_resources behaves as expected in case of upload failure."""
    region = "eu-west-1"
    stack_name = "test"
    bucket_name = stack_name + "-123"
    error = "ExpiredToken"
    client_error = ClientError({"Error": {"Code": error}}, "upload_fileobj")

    mocker.patch("pcluster.utils.generate_random_bucket_name", return_value=bucket_name)
    mocker.patch("pcluster.utils.create_s3_bucket")
    mocker.patch("pcluster.utils.upload_resources_artifacts", side_effect=client_error)
    delete_s3_bucket_mock = mocker.patch("pcluster.utils.delete_s3_bucket")

    pcluster_config_mock = _mock_pcluster_config(mocker, "slurm", region, None)
    storage_data = pcluster_config_mock.to_storage()

    with pytest.raises(ClientError, match=error):
        _create_bucket_with_resources(stack_name, pcluster_config_mock, storage_data.json_params)
    # if resource upload fails we delete the bucket
    delete_s3_bucket_mock.assert_called_with(bucket_name)
    assert_that(caplog.text).contains("Unable to upload cluster resources to the S3 bucket")


def test_create_bucket_with_resources_deletion_failure(mocker, caplog):
    """Verify that create_bucket_with_batch_resources behaves as expected in case of deletion failure."""
    region = "eu-west-1"
    stack_name = "test"
    bucket_name = stack_name + "-123"
    error = "AccessDenied"
    client_error = ClientError({"Error": {"Code": error}}, "delete")

    mocker.patch("pcluster.utils.generate_random_bucket_name", return_value=bucket_name)
    mocker.patch("pcluster.utils.create_s3_bucket")
    # to check bucket deletion we need to trigger a failure in the upload
    mocker.patch("pcluster.utils.upload_resources_artifacts", side_effect=client_error)
    delete_s3_bucket_mock = mocker.patch("pcluster.utils.delete_s3_bucket", side_effect=client_error)

    pcluster_config_mock = _mock_pcluster_config(mocker, "slurm", region, None)
    storage_data = pcluster_config_mock.to_storage()

    # force upload failure to trigger a bucket deletion and then check the behaviour when the deletion fails
    with pytest.raises(ClientError, match=error):
        _create_bucket_with_resources(stack_name, pcluster_config_mock, storage_data.json_params)
    delete_s3_bucket_mock.assert_called_with(bucket_name)
    assert_that(caplog.text).contains("Unable to upload cluster resources to the S3 bucket")<|MERGE_RESOLUTION|>--- conflicted
+++ resolved
@@ -16,8 +16,6 @@
 from botocore.exceptions import ClientError
 
 import pcluster.utils as utils
-<<<<<<< HEAD
-from assertpy import assert_that
 from pcluster.commands import _create_bucket_with_resources
 
 
@@ -46,12 +44,6 @@
 def test_create_bucket_with_resources_success(
     mocker, scheduler, expected_dirs, expect_upload_hit_resources, expected_bucket_name
 ):
-=======
-from pcluster.commands import _create_bucket_with_batch_resources
-
-
-def test_create_bucket_with_batch_resources_success(mocker):
->>>>>>> 67ac9283
     """Verify that create_bucket_with_batch_resources behaves as expected."""
     stack_name = "test"
     region = "us-east-1"
