# Copyright 2021 Amazon.com, Inc. or its affiliates. All Rights Reserved.
#
# Licensed under the Apache License, Version 2.0 (the "License"). You may not use this file except in compliance
# with the License. A copy of the License is located at
#
# http://aws.amazon.com/apache2.0/
#
# or in the "LICENSE.txt" file accompanying this file. This file is distributed on an "AS IS" BASIS, WITHOUT WARRANTIES
# OR CONDITIONS OF ANY KIND, express or implied. See the License for the specific language governing permissions and
# limitations under the License.

import json

import pytest
import yaml
from assertpy import assert_that
from marshmallow.validate import ValidationError

<<<<<<< HEAD
=======
from pcluster.constants import SUPPORTED_OSES
>>>>>>> 1cc326e0
from pcluster.schemas.cluster_schema import (
    ByosCloudFormationClusterInfrastructureSchema,
    ByosClusterSharedArtifactSchema,
    ByosPluginResourcesSchema,
    ByosSupportedDistrosSchema,
    ByosUserSchema,
    ClusterSchema,
    HeadNodeIamSchema,
    ImageSchema,
    QueueIamSchema,
    SchedulingSchema,
    SharedStorageSchema,
)
from pcluster.utils import replace_url_parameters
from tests.pcluster.aws.dummy_aws_api import mock_aws_api
from tests.pcluster.utils import load_cluster_model_from_yaml


def _check_cluster_schema(config_file_name):
    # Load cluster model from Yaml file
    input_yaml, cluster = load_cluster_model_from_yaml(config_file_name)

    # Re-create Yaml file from model and compare content
    cluster_schema = ClusterSchema(cluster_name="clustername")
    cluster_schema.context = {"delete_defaults_when_dump": True}
    output_json = cluster_schema.dump(cluster)
    assert_that(replace_url_parameters(json.dumps(input_yaml, sort_keys=True))).is_equal_to(
        json.dumps(output_json, sort_keys=True)
    )

    # Print output yaml
    output_yaml = yaml.dump(output_json)
    print(output_yaml)


@pytest.mark.parametrize("config_file_name", ["slurm.required.yaml", "slurm.full.yaml"])
def test_cluster_schema_slurm(mocker, test_datadir, config_file_name):
    mock_aws_api(mocker)
    mocker.patch("pcluster.utils.get_region", return_value="fake_region")
    _check_cluster_schema(config_file_name)


@pytest.mark.parametrize("config_file_name", ["awsbatch.simple.yaml", "awsbatch.full.yaml"])
def test_cluster_schema_awsbatch(mocker, test_datadir, config_file_name):
    mock_aws_api(mocker)
    mocker.patch("pcluster.utils.get_region", return_value="fake_region")
    _check_cluster_schema(config_file_name)


@pytest.mark.parametrize("config_file_name", ["byos.required.yaml", "byos.full.yaml"])
def test_cluster_schema_byos(mocker, test_datadir, config_file_name):
    mock_aws_api(mocker)
    mocker.patch("pcluster.utils.get_region", return_value="fake_region")
    _check_cluster_schema(config_file_name)


@pytest.mark.parametrize(
    "os, custom_ami, failure_message",
    [
        (None, None, "Missing data for required field"),
        ("ubuntu1804", "ami-12345678", None),
        ("centos7", None, None),
    ],
)
def test_image_schema(os, custom_ami, failure_message):
    image_schema = {}
    if os:
        image_schema["Os"] = os
    if custom_ami:
        image_schema["CustomAmi"] = custom_ami

    if failure_message:
        with pytest.raises(ValidationError, match=failure_message):
            ImageSchema().load(image_schema)
    else:
        image = ImageSchema().load(image_schema)
        assert_that(image.os).is_equal_to(os)
        assert_that(image.custom_ami).is_equal_to(custom_ami)


@pytest.mark.parametrize(
    "instance_role, instance_profile, additional_iam_policies, s3_access, failure_message",
    [
        (None, None, "arn:aws:iam::aws:policy/AdministratorAccess", True, False),
        (
            "arn:aws:iam::aws:role/CustomHeadNodeRole",
            None,
            "arn:aws:iam::aws:policy/AdministratorAccess",
            False,
            "InstanceProfile, InstanceRole or AdditionalIamPolicies can not be configured together.",
        ),
        (
            "arn:aws:iam::aws:role/CustomHeadNodeRole",
            None,
            None,
            True,
            "S3Access can not be configured when InstanceRole is set.",
        ),
        (
            None,
            "arn:aws:iam::aws:instance-profile/CustomNodeInstanceProfile",
            None,
            True,
            "S3Access can not be configured when InstanceProfile is set.",
        ),
        (
            "arn:aws:iam::aws:role/CustomHeadNodeRole",
            "arn:aws:iam::aws:instance-profile/CustomNodeInstanceProfile",
            None,
            False,
            "InstanceProfile, InstanceRole or AdditionalIamPolicies can not be configured together.",
        ),
        (None, "arn:aws:iam::aws:instance-profile/CustomNodeInstanceProfile", None, False, False),
        ("arn:aws:iam::aws:role/CustomHeadNodeRole", None, None, False, False),
    ],
)
def test_iam_schema(instance_role, instance_profile, additional_iam_policies, s3_access, failure_message):
    iam_dict = dict()
    if instance_role:
        iam_dict["InstanceRole"] = instance_role
    if instance_profile:
        iam_dict["InstanceProfile"] = instance_profile
    if additional_iam_policies:
        iam_dict["AdditionalIamPolicies"] = [{"Policy": additional_iam_policies}]
    if s3_access:
        iam_dict["S3Access"] = [{"BucketName": "dummy-bucket-name"}]

    if failure_message:
        with pytest.raises(
            ValidationError,
            match=failure_message,
        ):
            HeadNodeIamSchema().load(iam_dict)
        with pytest.raises(
            ValidationError,
            match=failure_message,
        ):
            QueueIamSchema().load(iam_dict)
    else:
        iam = HeadNodeIamSchema().load(iam_dict)
        assert_that(iam.instance_role).is_equal_to(instance_role)
        assert_that(iam.instance_profile).is_equal_to(instance_profile)
        iam = QueueIamSchema().load(iam_dict)
        assert_that(iam.instance_role).is_equal_to(instance_role)
        assert_that(iam.instance_profile).is_equal_to(instance_profile)


DUMMY_AWSBATCH_QUEUE = {
    "Name": "queue1",
    "Networking": {"SubnetIds": ["subnet-12345678"]},
    "ComputeResources": [{"Name": "compute_resource1", "InstanceTypes": ["c5.xlarge"]}],
}


def dummy_slurm_queue(name="queue1", number_of_compute_resource=1):
    slurm_queue = {
        "Name": name,
        "Networking": {"SubnetIds": ["subnet-12345678"]},
        "ComputeResources": [],
    }
    for index in range(number_of_compute_resource):
        slurm_queue["ComputeResources"].append(
            dummy_slurm_compute_resource(f"compute_resource{index}", f"c{index}.xlarge")
        )
    return slurm_queue


def dummpy_slurm_queue_list(queue_num):
    return [dummy_slurm_queue(f"queue{index}") for index in range(queue_num)]


def dummy_slurm_compute_resource(name, instance_type):
    return {"Name": name, "InstanceType": instance_type}


@pytest.mark.parametrize(
    "config_dict, failure_message",
    [
        # failures
        ({"Scheduler": "awsbatch"}, "AwsBatchQueues section must be specified"),
        ({"Scheduler": "slurm"}, "SlurmQueues section must be specified"),
        (
            {"Scheduler": "slurm", "AwsBatchQueues": [DUMMY_AWSBATCH_QUEUE]},
            "Queues section is not appropriate to the Scheduler",
        ),
        (
            {"Scheduler": "awsbatch", "SlurmQueues": [dummy_slurm_queue()]},
            "Queues section is not appropriate to the Scheduler",
        ),
        (
            {"Scheduler": "slurm", "SlurmQueues": [dummy_slurm_queue()], "AwsBatchQueues": [DUMMY_AWSBATCH_QUEUE]},
            "Queues section is not appropriate to the Scheduler",
        ),
        (
            {"Scheduler": "slurm", "SlurmSettings": {}, "AwsBatchSettings": {}},
            "Multiple .*Settings sections cannot be specified in the Scheduling section",
        ),
        # success
        ({"Scheduler": "slurm", "SlurmQueues": [dummy_slurm_queue()]}, None),
        (
            {
                "Scheduler": "slurm",
                "SlurmQueues": [
                    dummy_slurm_queue(),
                    {
                        "Name": "queue2",
                        "Networking": {"SubnetIds": ["subnet-12345678"]},
                        "ComputeResources": [
                            {"Name": "compute_resource3", "InstanceType": "c5.2xlarge", "MaxCount": 5},
                            {"Name": "compute_resource4", "InstanceType": "c4.2xlarge"},
                        ],
                    },
                ],
            },
            None,
        ),
        (
            {
                "Scheduler": "slurm",
                "SlurmQueues": [
                    dummy_slurm_queue(),
                    {
                        "Name": "queue2",
                        "Networking": {"SubnetIds": ["subnet-00000000"]},
                        "ComputeResources": [
                            {"Name": "compute_resource3", "InstanceType": "c5.2xlarge", "MaxCount": 5},
                            {"Name": "compute_resource4", "InstanceType": "c4.2xlarge"},
                        ],
                    },
                ],
            },
            "The SubnetIds used for all of the queues should be the same",
        ),
        (  # maximum slurm queue length
            {
                "Scheduler": "slurm",
                "SlurmQueues": dummpy_slurm_queue_list(10),
            },
            None,
        ),
        (  # maximum slurm queue length
            {
                "Scheduler": "slurm",
                "SlurmQueues": [dummy_slurm_queue("queue1", number_of_compute_resource=5)],
            },
            None,
        ),
    ],
)
def test_scheduling_schema(mocker, config_dict, failure_message):
    mock_aws_api(mocker)

    if failure_message:
        with pytest.raises(ValidationError, match=failure_message):
            SchedulingSchema().load(config_dict)
    else:
        SchedulingSchema().load(config_dict)


@pytest.mark.parametrize(
    "config_dict, failure_message",
    [
        # failures
        ({"StorageType": "Ebs"}, "Missing data for required field."),
        ({"StorageType": "Ebs", "MountDir": "mount/tmp"}, "Missing data for required field."),
        ({"StorageType": "Ebs", "Name": "name"}, "Missing data for required field."),
        ({"StorageType": "Efs", "Name": "name"}, "Missing data for required field."),
        (
            {
                "StorageType": "Ebs",
                "Name": "name",
                "MountDir": "mount/tmp",
                "FsxLustreSettings": {"CopyTagsToBackups": True},
            },
            "SharedStorage > .*Settings section is not appropriate to the",
        ),
        (
            {"StorageType": "Efs", "Name": "name", "MountDir": "mount/tmp", "EbsSettings": {"Encrypted": True}},
            "SharedStorage > .*Settings section is not appropriate to the",
        ),
        (
            {"StorageType": "FsxLustre", "Name": "name", "MountDir": "mount/tmp", "EfsSettings": {"Encrypted": True}},
            "SharedStorage > .*Settings section is not appropriate to the",
        ),
        (
            {
                "StorageType": "Efs",
                "Name": "name",
                "MountDir": "mount/tmp",
                "EbsSettings": {"Encrypted": True},
                "EfsSettings": {"Encrypted": True},
            },
            "Multiple .*Settings sections cannot be specified in the SharedStorage items",
        ),
        # success
        (
            {
                "StorageType": "FsxLustre",
                "Name": "name",
                "MountDir": "mount/tmp",
                "FsxLustreSettings": {"CopyTagsToBackups": True},
            },
            None,
        ),
        ({"StorageType": "Efs", "Name": "name", "MountDir": "mount/tmp", "EfsSettings": {"Encrypted": True}}, None),
        ({"StorageType": "Ebs", "Name": "name", "MountDir": "mount/tmp", "EbsSettings": {"Encrypted": True}}, None),
    ],
)
def test_shared_storage_schema(mocker, config_dict, failure_message):
    mock_aws_api(mocker)

    if failure_message:
        with pytest.raises(ValidationError, match=failure_message):
            SharedStorageSchema().load(config_dict)
    else:
        SharedStorageSchema().load(config_dict)


@pytest.mark.parametrize(
    "scheduler, install_intel_packages_enabled, failure_message",
    [
        ("slurm", True, None),
        ("slurm", False, None),
        ("awsbatch", True, "use of the IntelSoftware configuration is not supported when using awsbatch"),
        ("awsbatch", False, None),
    ],
)
def test_scheduler_constraints_for_intel_packages(
    mocker, test_datadir, scheduler, install_intel_packages_enabled, failure_message
):
    mock_aws_api(mocker)
    config_file_name = f"{scheduler}.{'enabled' if install_intel_packages_enabled else 'disabled'}.yaml"
    if failure_message:
        with pytest.raises(
            ValidationError,
            match=failure_message,
        ):
            load_cluster_model_from_yaml(config_file_name, test_datadir)
    else:
        _, cluster = load_cluster_model_from_yaml(config_file_name, test_datadir)
        assert_that(cluster.scheduling.scheduler).is_equal_to(scheduler)
        assert_that(cluster.additional_packages.intel_software.intel_hpc_platform).is_equal_to(
            install_intel_packages_enabled
        )


@pytest.mark.parametrize(
    "x86, arm64, failure_message",
    [
        (None, ["centos7"], None),
        (["centos7"], None, None),
        ("ubuntu1804", ["centos7"], "Not a valid list"),
        (["ubuntu1804"], ["centos7"], None),
    ],
)
def test_byos_supported_distros_schema(x86, arm64, failure_message):
    byos_supported_distros_schema = {}
    if x86:
        byos_supported_distros_schema["X86"] = x86
    if arm64:
        byos_supported_distros_schema["Arm64"] = arm64

    if failure_message:
        with pytest.raises(ValidationError, match=failure_message):
            ByosSupportedDistrosSchema().load(byos_supported_distros_schema)
    else:
        byos_supported_distros = ByosSupportedDistrosSchema().load(byos_supported_distros_schema)
        assert_that(byos_supported_distros.x86).is_equal_to(x86 or SUPPORTED_OSES)
        assert_that(byos_supported_distros.arm64).is_equal_to(arm64 or SUPPORTED_OSES)


@pytest.mark.parametrize(
    "template, failure_message",
    [
        ("https://template.yaml", None),
        (None, "Missing data for required field."),
    ],
)
def test_cloudformation_cluster_infrastructure_schema(mocker, template, failure_message):
    byos_cloudformation_cluster_infrastructure_schema = {}
    mocker.patch("pcluster.utils.get_region", return_value="fake_region")
    mocker.patch("pcluster.utils.replace_url_parameters", return_value="fake_url")
    if template:
        byos_cloudformation_cluster_infrastructure_schema["Template"] = template

    if failure_message:
        with pytest.raises(ValidationError, match=failure_message):
            ByosCloudFormationClusterInfrastructureSchema().load(byos_cloudformation_cluster_infrastructure_schema)
    else:
        byos_cloudformation_cluster_infrastructure = ByosCloudFormationClusterInfrastructureSchema().load(
            byos_cloudformation_cluster_infrastructure_schema
        )
        assert_that(byos_cloudformation_cluster_infrastructure.template).is_equal_to(template)


@pytest.mark.parametrize(
    "source, failure_message",
    [
        ("https://artifacts.gz", None),
        (None, "Missing data for required field."),
    ],
)
def test_byos_cluster_shared_artifact_schema(mocker, source, failure_message):
    byos_cluster_shared_artifact_schema = {}
    mocker.patch("pcluster.utils.get_region", return_value="fake_region")
    mocker.patch("pcluster.utils.replace_url_parameters", return_value="fake_url")
    if source:
        byos_cluster_shared_artifact_schema["Source"] = source

    if failure_message:
        with pytest.raises(ValidationError, match=failure_message):
            ByosClusterSharedArtifactSchema().load(byos_cluster_shared_artifact_schema)
    else:
        byos_cluster_shared_artifact = ByosClusterSharedArtifactSchema().load(byos_cluster_shared_artifact_schema)
        assert_that(byos_cluster_shared_artifact.source).is_equal_to(source)


@pytest.mark.parametrize(
    "artifacts, failure_message",
    [
        (["https://artifacts.gz"], None),
        (["https://artifacts1.gz", "https://artifacts2.gz"], None),
        (None, "Missing data for required field."),
    ],
)
def test_byos_plugin_resources_schema(mocker, artifacts, failure_message):
    byos_plugin_resources_schema = {}
    mocker.patch("pcluster.utils.get_region", return_value="fake_region")
    mocker.patch("pcluster.utils.replace_url_parameters", return_value="fake_url")
    if artifacts:
        byos_plugin_resources_schema["ClusterSharedArtifacts"] = [{"Source": item} for item in artifacts]
    if failure_message:
        with pytest.raises(ValidationError, match=failure_message):
            ByosPluginResourcesSchema().load(byos_plugin_resources_schema)
    else:
        byos_plugin_resources = ByosPluginResourcesSchema().load(byos_plugin_resources_schema)
        for artifact, source in zip(byos_plugin_resources.cluster_shared_artifacts, artifacts):
            assert_that(artifact.source).is_equal_to(source)


@pytest.mark.parametrize(
    "name, enable_imds, failure_message",
    [
        ("user1", True, None),
        ("user1", None, None),
        (None, True, "Missing data for required field."),
    ],
)
def test_byos_user_schema(name, enable_imds, failure_message):
    byos_user_schema = {}
    if name:
        byos_user_schema["Name"] = name
    if enable_imds:
        byos_user_schema["EnableImds"] = enable_imds
    if failure_message:
        with pytest.raises(ValidationError, match=failure_message):
            ByosPluginResourcesSchema().load(byos_user_schema)
    else:
        byos_user = ByosUserSchema().load(byos_user_schema)
        assert_that(byos_user.name).is_equal_to(name)
        if enable_imds:
            assert_that(byos_user.enable_imds).is_equal_to(enable_imds)
        else:
            assert_that(byos_user.enable_imds).is_equal_to(False)<|MERGE_RESOLUTION|>--- conflicted
+++ resolved
@@ -16,10 +16,7 @@
 from assertpy import assert_that
 from marshmallow.validate import ValidationError
 
-<<<<<<< HEAD
-=======
 from pcluster.constants import SUPPORTED_OSES
->>>>>>> 1cc326e0
 from pcluster.schemas.cluster_schema import (
     ByosCloudFormationClusterInfrastructureSchema,
     ByosClusterSharedArtifactSchema,
