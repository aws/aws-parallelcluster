--- conflicted
+++ resolved
@@ -819,16 +819,8 @@
         "pcluster.config.cfn_param_types.get_avail_zone",
         side_effect=lambda subnet: "mocked_avail_zone" if subnet == "subnet-12345678" else "some_other_az",
     )
-<<<<<<< HEAD
-    mocker.patch(
-        "pcluster.config.validators.get_supported_features",
-        return_value={"instances": ["t2.large"], "baseos": ["ubuntu1804"], "schedulers": ["slurm"]},
-    )
+
     mocker.patch("pcluster.config.cfn_param_types.get_instance_vcpus", return_value=2)
-=======
-
-    mocker.patch("pcluster.config.param_types.get_instance_vcpus", return_value=2)
->>>>>>> 67ac9283
     utils.assert_section_params(mocker, pcluster_config_reader, settings_label, expected_cfn_params)
 
 
