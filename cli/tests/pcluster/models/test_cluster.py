# Copyright 2021 Amazon.com, Inc. or its affiliates. All Rights Reserved.
#
# Licensed under the Apache License, Version 2.0 (the "License"). You may not use this file except in compliance
# with the License. A copy of the License is located at
#
# http://aws.amazon.com/apache2.0/
#
# or in the "LICENSE.txt" file accompanying this file. This file is distributed on an "AS IS" BASIS, WITHOUT WARRANTIES
# OR CONDITIONS OF ANY KIND, express or implied. See the License for the specific language governing permissions and
# limitations under the License.
import datetime
import json
from unittest.mock import PropertyMock

import pytest
import yaml
from assertpy import assert_that
from dateutil import tz

from pcluster.api.models import ClusterStatus
from pcluster.aws.common import AWSClientError
from pcluster.config.cluster_config import Tag
from pcluster.config.common import AllValidatorsSuppressor
from pcluster.constants import PCLUSTER_CLUSTER_NAME_TAG
from pcluster.models.cluster import BadRequestClusterActionError, Cluster, ClusterActionError, NodeType
from pcluster.models.cluster_resources import ClusterStack
from pcluster.models.s3_bucket import S3Bucket
from tests.pcluster.aws.dummy_aws_api import mock_aws_api
from tests.pcluster.config.dummy_cluster_config import dummy_slurm_cluster_config
from tests.pcluster.models.dummy_s3_bucket import mock_bucket, mock_bucket_object_utils, mock_bucket_utils
from tests.pcluster.test_utils import FAKE_NAME

LOG_GROUP_TYPE = "AWS::Logs::LogGroup"
ARTIFACT_DIRECTORY = "s3_artifacts_dir"


class TestCluster:
    @pytest.fixture()
    def cluster(self, mocker):
        mocker.patch(
            "pcluster.models.cluster.Cluster.bucket",
            new_callable=PropertyMock(
                return_value=S3Bucket(
                    service_name=FAKE_NAME, stack_name=FAKE_NAME, artifact_directory=ARTIFACT_DIRECTORY
                )
            ),
        )
        return Cluster(
            FAKE_NAME, stack=ClusterStack({"StackName": FAKE_NAME, "CreationTime": "2021-06-04 10:23:20.199000+00:00"})
        )

    @pytest.mark.parametrize(
        "node_type, expected_response, expected_instances",
        [
            (NodeType.HEAD_NODE, [{}], 1),
            (NodeType.COMPUTE, [{}, {}, {}], 3),
            (NodeType.COMPUTE, [{}, {}], 2),
            (NodeType.COMPUTE, [], 0),
        ],
    )
    def test_describe_instances(self, cluster, mocker, node_type, expected_response, expected_instances):
        mock_aws_api(mocker)
        mocker.patch(
            "pcluster.aws.ec2.Ec2Client.describe_instances",
            return_value=(expected_response, None),
            expected_params=[
                {"Name": f"tag:{PCLUSTER_CLUSTER_NAME_TAG}", "Values": ["test-cluster"]},
                {"Name": "instance-state-name", "Values": ["pending", "running", "stopping", "stopped"]},
                {"Name": "tag:parallelcluster:node-type", "Values": [node_type.value]},
            ],
        )

        instances, _ = cluster.describe_instances(node_type=node_type)
        assert_that(instances).is_length(expected_instances)

    @pytest.mark.parametrize(
        "existing_tags", [({}), ({"test": "testvalue"}), ({"Version": "OldVersionToBeOverridden"})]
    )
    def test_tags(self, cluster, mocker, existing_tags):
        """Verify that the function to get the tags list behaves as expected."""
        mock_aws_api(mocker)
        cluster.config = dummy_slurm_cluster_config(mocker)

        # Populate config with list of existing tags
        existing_tags_list = [Tag(key=tag_name, value=tag_value) for tag_name, tag_value in existing_tags.items()]
        cluster.config.tags = existing_tags_list

        # Expected tags:
        installed_version = "FakeInstalledVersion"
        tags = existing_tags
        tags["parallelcluster:version"] = installed_version
        expected_tags_list = self._sort_tags(
            [Tag(key=tag_name, value=tag_value) for tag_name, tag_value in tags.items()]
        )

        # Test method to add version tag
        get_version_patch = mocker.patch(
            "pcluster.models.cluster.get_installed_version", return_value=installed_version
        )
        cluster._add_version_tag()
        assert_that(get_version_patch.call_count).is_equal_to(1)
        assert_that(len(cluster.config.tags)).is_equal_to(len(expected_tags_list))
        assert_that(
            all(
                [
                    source.value == target.value
                    for source, target in zip(self._sort_tags(cluster.config.tags), expected_tags_list)
                ]
            )
        ).is_true()

        # Test method to retrieve CFN tags
        expected_cfn_tags = self._sort_cfn_tags(
            [{"Key": tag_name, "Value": tag_value} for tag_name, tag_value in tags.items()]
        )
        cfn_tags = self._sort_cfn_tags(cluster._get_cfn_tags())
        assert_that(len(cfn_tags)).is_equal_to(len(expected_cfn_tags))
        assert_that(
            all([source["Value"] == target["Value"] for source, target in zip(cfn_tags, expected_cfn_tags)])
        ).is_true()

    @staticmethod
    def _sort_tags(tags):
        return sorted(tags, key=lambda tag: tag.key)

    @staticmethod
    def _sort_cfn_tags(tags):
        return sorted(tags, key=lambda tag: tag["Key"])

    @pytest.mark.parametrize(
        "stack_statuses",
        [
            [
                "UPDATE_IN_PROGRESS",
                "UPDATE_IN_PROGRESS",
                "UPDATE_IN_PROGRESS",
                "UPDATE_IN_PROGRESS",
                "UPDATE_COMPLETE",
                "UPDATE_COMPLETE",
            ],
            [
                "UPDATE_IN_PROGRESS",
                "UPDATE_IN_PROGRESS",
                "UPDATE_IN_PROGRESS",
                "UPDATE_IN_PROGRESS",
                "anything other than UPDATE_IN_PROGRESS",
                "anything other than UPDATE_IN_PROGRESS",
            ],
            [
                "UPDATE_IN_PROGRESS",
                "UPDATE_IN_PROGRESS",
                "UPDATE_IN_PROGRESS",
                "UPDATE_COMPLETE_CLEANUP_IN_PROGRESS",
                "UPDATE_COMPLETE",
            ],
            ["UPDATE_COMPLETE", "UPDATE_COMPLETE"],
        ],
    )
    def test_wait_for_stack_update(self, cluster, mocker, stack_statuses):
        """
        Verify that _wait_for_stack_update behaves as expected.

        _wait_for_stack_update should call updated_status until the StackStatus is anything besides UPDATE_IN_PROGRESS
        and UPDATE_COMPLETE_CLEANUP_IN_PROGRESS.
        use that to get expected call count for updated_status
        """
        expected_call_count = len(stack_statuses)
        updated_status_mock = mocker.patch.object(cluster, "_get_updated_stack_status", side_effect=stack_statuses)
        mocker.patch("pcluster.models.cluster.time.sleep")  # so we don't actually have to wait

        cluster._wait_for_stack_update()
        assert_that(updated_status_mock.call_count).is_equal_to(expected_call_count)

    @pytest.mark.parametrize(
        "template_body,error_message",
        [
            ({"TemplateKey": "TemplateValue"}, None),
            ({}, "Unable to retrieve template for stack {0}.*".format(FAKE_NAME)),
            (None, "Unable to retrieve template for stack {0}.*".format(FAKE_NAME)),
        ],
    )
    def test_get_stack_template(self, cluster, mocker, template_body, error_message):
        """Verify that _get_stack_template method behaves as expected."""
        response = json.dumps(template_body) if template_body is not None else error_message
        mock_aws_api(mocker)
        mocker.patch(
            "pcluster.aws.cfn.CfnClient.get_stack_template",
            return_value=response,
            expected_params=FAKE_NAME,
            side_effect=AWSClientError(function_name="get_template", message="error") if not template_body else None,
        )

        if error_message:
            with pytest.raises(ClusterActionError, match=error_message):
                _ = cluster._get_stack_template()
        else:
            assert_that(cluster._get_stack_template()).is_equal_to(yaml.load(response))

    @pytest.mark.parametrize(
        "error_message",
        [
            None,
            "No UpDatES ARE TO BE PERformed",
            "some longer message also containing no updates are to be performed and more words at the end"
            "some other error message",
        ],
    )
    def test_update_stack_template(self, cluster, mocker, error_message):
        """Verify that _update_stack_template behaves as expected."""
        template_body = {"TemplateKey": "TemplateValue"}
        template_url = "https://{bucket_name}.s3.{region}.amazonaws.com{partition_suffix}/{template_key}"
        response = error_message or {"StackId": "stack ID"}

        mock_aws_api(mocker)
        mocker.patch("pcluster.aws.cfn.CfnClient.get_stack_template", return_value=template_body)
        mocker.patch(
            "pcluster.aws.cfn.CfnClient.update_stack_from_url",
            return_value=response,
            expected_params={
                "stack_name": FAKE_NAME,
                "template_url": template_url,
            },
            side_effect=AWSClientError(function_name="update_stack_from_url", message=error_message)
            if error_message is not None
            else None,
        )

        # mock bucket initialize
        mock_bucket(mocker)
        # mock bucket utils
        mock_bucket_utils(mocker)
        # mock bucket object utils
        mock_bucket_object_utils(mocker)

        wait_for_update_mock = mocker.patch.object(cluster, "_wait_for_stack_update")

        if error_message is None or "no updates are to be performed" in error_message.lower():
            cluster._update_stack_template(template_body)
            if error_message is None or "no updates are to be performed" not in error_message.lower():
                assert_that(wait_for_update_mock.called).is_true()
            else:
                assert_that(wait_for_update_mock.called).is_false()
        else:
            full_error_message = "Unable to update stack template for stack {stack_name}: {emsg}".format(
                stack_name=FAKE_NAME, emsg=error_message
            )
            with pytest.raises(AWSClientError, match=full_error_message) as sysexit:
                cluster._update_stack_template(template_url)
            assert_that(sysexit.value.code).is_not_equal_to(0)

    @pytest.mark.parametrize(
        "keep_logs,persist_called,terminate_instances_called",
        [
            (False, False, True),
            (False, False, True),
            (True, True, True),
        ],
    )
    def test_delete(self, cluster, mocker, keep_logs, persist_called, terminate_instances_called):
        """Verify that delete behaves as expected."""
        mocker.patch.object(cluster.stack, "delete")
        mock_aws_api(mocker)
        mocker.patch("pcluster.aws.cfn.CfnClient.describe_stack")
        mocker.patch("pcluster.aws.cfn.CfnClient.delete_stack")
        persist_cloudwatch_log_groups_mock = mocker.patch.object(cluster, "_persist_cloudwatch_log_groups")

        cluster.delete(keep_logs)

        assert_that(persist_cloudwatch_log_groups_mock.called).is_equal_to(persist_called)

    @pytest.mark.parametrize(
        "template, expected_retain, fail_on_persist",
        [
            ({}, False, False),
            (
                {"Resources": {"key": {"DeletionPolicy": "Retain"}}},
                True,
                False,
            ),
            (
                {"Resources": {"key": {"DeletionPolicy": "Retain"}}},
                True,
                True,
            ),
            (
                {"Resources": {"key": {"DeletionPolicy": "Don't Retain"}}},
                False,
                False,
            ),
            (
                {"Resources": {"key": {"DeletionPolicy": "Delete"}}},
                False,
                False,
            ),
        ],
    )
    def test_persist_cloudwatch_log_groups(self, cluster, mocker, caplog, template, expected_retain, fail_on_persist):
        """Verify that _persist_cloudwatch_log_groups behaves as expected."""
        mocker.patch("pcluster.models.cluster.Cluster._get_artifact_dir")
        mocker.patch("pcluster.models.cluster.Cluster._get_stack_template", return_value=template)

        client_error = AWSClientError("function", "Generic error.")
        update_template_mock = mocker.patch.object(
            cluster, "_update_stack_template", side_effect=client_error if fail_on_persist else None
        )
        mock_aws_api(mocker)
        mocker.patch("pcluster.aws.cfn.CfnClient.update_stack_from_url")
        mock_bucket(mocker)
        mock_bucket_utils(mocker)
        mock_bucket_object_utils(mocker)

        if expected_retain:
            keys = ["key"]
        else:
            keys = []
        get_unretained_cw_log_group_resource_keys_mock = mocker.patch.object(
            cluster, "_get_unretained_cw_log_group_resource_keys", return_value=keys
        )

        if fail_on_persist:
            with pytest.raises(ClusterActionError) as e:
                cluster._persist_cloudwatch_log_groups()
            assert_that(str(e)).contains("Unable to persist logs")
        else:
            cluster._persist_cloudwatch_log_groups()

        assert_that(get_unretained_cw_log_group_resource_keys_mock.call_count).is_equal_to(1)
        assert_that(update_template_mock.call_count).is_equal_to(1 if expected_retain else 0)

    @pytest.mark.parametrize(
        "template",
        [
            {},
            {"Resources": {}},
            {"Resources": {"key": {}}},
            {"Resources": {"key": {"DeletionPolicy": "Don't Retain"}}},
            {"Resources": {"key": {"DeletionPolicy": "Delete"}}},
            {"Resources": {"key": {"DeletionPolicy": "Retain"}}},  # Note update_stack_template still called for this
        ],
    )
    def test_persist_stack_resources(self, cluster, mocker, template):
        """Verify that _persist_stack_resources behaves as expected."""
        mocker.patch("pcluster.models.cluster.Cluster._get_artifact_dir")
        mocker.patch("pcluster.models.cluster.Cluster._get_stack_template", return_value=template)
        update_stack_template_mock = mocker.patch("pcluster.models.cluster.Cluster._update_stack_template")
        mock_aws_api(mocker)
        mocker.patch("pcluster.aws.cfn.CfnClient.update_stack_from_url")
        mock_bucket(mocker)
        mock_bucket_utils(mocker)
        mock_bucket_object_utils(mocker)

        if "Resources" not in template:
            expected_error_message = "Resources"
        elif "key" not in template.get("Resources"):
            expected_error_message = "key"
        else:
            expected_error_message = None

        if expected_error_message:
            with pytest.raises(KeyError, match=expected_error_message):
                cluster._persist_stack_resources(["key"])
            assert_that(update_stack_template_mock.called).is_false()
        else:
            cluster._persist_stack_resources(["key"])
            assert_that(update_stack_template_mock.called).is_true()
            assert_that(cluster._get_stack_template()["Resources"]["key"]["DeletionPolicy"]).is_equal_to("Retain")

    @pytest.mark.parametrize(
        "template,expected_return",
        [
            ({}, []),
            ({"Resources": {}}, []),
            ({"Resources": {"ResourceOne": {"Type": LOG_GROUP_TYPE, "DeletionPolicy": "Retain"}}}, []),
            ({"Resources": {"ResourceOne": {"Type": LOG_GROUP_TYPE, "DeletionPolicy": "NotRetain"}}}, ["ResourceOne"]),
            ({"Resources": {"ResourceOne": {"Type": LOG_GROUP_TYPE, "DeletionPolicy": "Delete"}}}, ["ResourceOne"]),
        ],
    )
    def test_get_unretained_cw_log_group_resource_keys(self, cluster, mocker, template, expected_return):
        """Verify that _get_unretained_cw_log_group_resource_keys behaves as expected."""
        mocker.patch("pcluster.models.cluster.Cluster._get_stack_template", return_value=template)
        observed_return = cluster._get_unretained_cw_log_group_resource_keys()
        assert_that(observed_return).is_equal_to(expected_return)

    @pytest.mark.parametrize(
        "stack_exists, expected_error, next_token",
        [
            (False, "Cluster .* does not exist", None),
            (True, "", None),
            (True, "", "next_token"),
        ],
    )
<<<<<<< HEAD
    def test_get_stack_events(self, cluster, mocker, stack_exists, expected_error, next_token):
=======
    def test_get_stack_events(self, cluster, mocker, set_env, stack_exists, expected_error, next_token):
        set_env("AWS_DEFAULT_REGION", "us-east-2")
>>>>>>> 97c44060
        mock_events = {
            "NextToken": "nxttkn",
            "ResponseMetadata": {
                "HTTPHeaders": {
                    "content-length": "1234",
                    "content-type": "text/xml",
                    "date": "Sun, 25 Jul 2021 21:49:36 GMT",
                    "vary": "accept-encoding",
                    "x-amzn-requestid": "00000000-0000-0000-aaaa-010101010101",
                },
                "HTTPStatusCode": 200,
                "RequestId": "00000000-0000-0000-aaaa-010101010101",
                "RetryAttempts": 0,
            },
            "StackEvents": [
                {
                    "EventId": "44444444-eeee-1111-aaaa-000000000000",
                    "LogicalResourceId": "pc",
                    "PhysicalResourceId": "arn:aws:cloudformation:us-east-1:000000000000:stack/pc",
                    "ResourceStatus": "UPDATE_COMPLETE",
                    "ResourceType": "AWS::CloudFormation::Stack",
                    "StackId": "arn:aws:cloudformation:us-east-1:000000000000:stack/pc",
                    "StackName": "pc",
                    "Timestamp": datetime.datetime(2021, 7, 13, 2, 20, 20, 000000, tzinfo=tz.tzutc()),
                }
            ],
        }
        stack_exists_mock = mocker.patch("pcluster.aws.cfn.CfnClient.stack_exists", return_value=stack_exists)
        stack_events_mock = mocker.patch("pcluster.aws.cfn.CfnClient.get_stack_events", return_value=mock_events)
        if not stack_exists:
            with pytest.raises(ClusterActionError, match=expected_error):
                cluster.get_stack_events(next_token)
            stack_exists_mock.assert_called_with(cluster.stack_name)
        else:
            events = cluster.get_stack_events(next_token)
            stack_exists_mock.assert_called_with(cluster.stack_name)
            stack_events_mock.assert_called_with(cluster.stack_name, next_token=next_token)
            assert_that(events).is_equal_to(mock_events)

    @pytest.mark.parametrize(
        "stack_exists, logging_enabled, expected_error, kwargs",
        [
            (False, False, "Cluster .* does not exist", {}),
            (True, False, "", {}),
            (True, True, "", {}),
            (True, True, "", {"keep_s3_objects": True}),
            (True, True, "", {"bucket_prefix": "test_prefix"}),
        ],
    )
    def test_export_logs(
        self,
        cluster,
        mocker,
        set_env,
        stack_exists,
        logging_enabled,
        expected_error,
        kwargs,
    ):
        mock_aws_api(mocker)
        set_env("AWS_DEFAULT_REGION", "us-east-2")
        stack_exists_mock = mocker.patch("pcluster.aws.cfn.CfnClient.stack_exists", return_value=stack_exists)
        download_stack_events_mock = mocker.patch("pcluster.models.cluster.export_stack_events")
        create_logs_archive_mock = mocker.patch("pcluster.models.cluster.create_logs_archive")
        mocker.patch(
            "pcluster.models.cluster.ClusterStack.log_group_name",
            new_callable=PropertyMock(return_value="log-group-name" if logging_enabled else None),
        )

        # Following mocks are used only if CW loggins is enabled
        logs_filter_mock = mocker.patch(
            "pcluster.models.cluster.Cluster._init_export_logs_filters",
            return_value=_MockExportClusterLogsFiltersParser(),
        )
        cw_logs_exporter_mock = mocker.patch("pcluster.models.cluster.CloudWatchLogsExporter", autospec=True)

        kwargs.update({"output": "output_path", "bucket": "bucket_name"})
        if expected_error:
            with pytest.raises(ClusterActionError, match=expected_error):
                cluster.export_logs(**kwargs)
        else:
            cluster.export_logs(**kwargs)
            # check archive steps
            download_stack_events_mock.assert_called()
            create_logs_archive_mock.assert_called()

            # check preliminary steps
            stack_exists_mock.assert_called_with(cluster.stack_name)

            if logging_enabled:
                cw_logs_exporter_mock.assert_called()
                logs_filter_mock.assert_called()
            else:
                cw_logs_exporter_mock.assert_not_called()
                logs_filter_mock.assert_not_called()

    @pytest.mark.parametrize(
        "stack_exists, logging_enabled, client_error, expected_error",
        [
            (False, False, False, "Cluster .* does not exist"),
            (True, False, False, ""),
            (True, True, True, "Unexpected error when retrieving"),
            (True, True, False, ""),
        ],
    )
    def test_list_logs(
        self,
        cluster,
        mocker,
        set_env,
        stack_exists,
        logging_enabled,
        client_error,
        expected_error,
    ):
        mock_aws_api(mocker)
        set_env("AWS_DEFAULT_REGION", "us-east-2")
        stack_exists_mock = mocker.patch("pcluster.aws.cfn.CfnClient.stack_exists", return_value=stack_exists)
        describe_logs_mock = mocker.patch(
            "pcluster.aws.logs.LogsClient.describe_log_streams",
            side_effect=AWSClientError("describe_log_streams", "error") if client_error else None,
        )
        mocker.patch(
            "pcluster.models.cluster.Cluster._init_list_logs_filters", return_value=_MockListClusterLogsFiltersParser()
        )
        mocker.patch(
            "pcluster.models.cluster.ClusterStack.log_group_name",
            new_callable=PropertyMock(return_value="log-group-name" if logging_enabled else None),
        )

        if expected_error or client_error:
            with pytest.raises(ClusterActionError, match=expected_error):
                cluster.list_logs()
        else:
            cluster.list_logs()
            if logging_enabled:
                describe_logs_mock.assert_called()

        # check preliminary steps
        stack_exists_mock.assert_called_with(cluster.stack_name)

    @pytest.mark.parametrize(
        "log_stream_name, stack_exists, logging_enabled, client_error, expected_error",
        [
            ("log-group-name", False, False, False, "Cluster .* does not exist"),
            ("log-group-name", True, False, False, "CloudWatch logging is not enabled"),
            ("log-group-name", True, True, True, "Unexpected error when retrieving log events"),
            ("log-group-name", True, True, False, ""),
        ],
    )
    def test_get_log_events(
        self,
        cluster,
        mocker,
        set_env,
        log_stream_name,
        stack_exists,
        logging_enabled,
        client_error,
        expected_error,
    ):
        mock_aws_api(mocker)
        set_env("AWS_DEFAULT_REGION", "us-east-2")
        stack_exists_mock = mocker.patch("pcluster.aws.cfn.CfnClient.stack_exists", return_value=stack_exists)
        get_stack_events_mock = mocker.patch(
            "pcluster.aws.cfn.CfnClient.get_stack_events",
            side_effect=AWSClientError("get_log_events", "error") if client_error else None,
        )
        get_log_events_mock = mocker.patch(
            "pcluster.aws.logs.LogsClient.get_log_events",
            side_effect=AWSClientError("get_log_events", "error") if client_error else None,
        )
        mocker.patch(
            "pcluster.models.cluster.ClusterStack.log_group_name",
            new_callable=PropertyMock(return_value="log-group-name" if logging_enabled else None),
        )

        if expected_error or client_error:
            with pytest.raises(ClusterActionError, match=expected_error):
                cluster.get_log_events(log_stream_name)
        else:
            cluster.get_log_events(log_stream_name)

            if log_stream_name == f"{FAKE_NAME}-cfn-events":
                if stack_exists:
                    get_stack_events_mock.assert_called()
                else:
                    get_stack_events_mock.assert_not_called()
            else:
                get_stack_events_mock.assert_not_called()
                get_log_events_mock.assert_called()

        stack_exists_mock.assert_called_with(cluster.stack_name)

    @pytest.mark.parametrize("force", [False, True])
    def test_validate_empty_change_set(self, mocker, force):
        mock_aws_api(mocker)
        cluster = Cluster(
            FAKE_NAME,
            stack=ClusterStack(
                {
                    "StackName": FAKE_NAME,
                    "CreationTime": "2021-06-04 10:23:20.199000+00:00",
                    "StackStatus": ClusterStatus.CREATE_COMPLETE,
                }
            ),
            config=OLD_CONFIGURATION,
        )

        mocker.patch("pcluster.aws.cfn.CfnClient.stack_exists", return_value=True)

        if force:
            _, changes, _ = cluster.validate_update_request(
                target_source_config=OLD_CONFIGURATION,
                validator_suppressors={AllValidatorsSuppressor()},
                force=force,
            )
            assert_that(changes).is_length(1)
        else:
            with pytest.raises(BadRequestClusterActionError, match="No changes found in your cluster configuration."):
                cluster.validate_update_request(
                    target_source_config=OLD_CONFIGURATION,
                    validator_suppressors={AllValidatorsSuppressor()},
                    force=force,
                )


OLD_CONFIGURATION = """
Image:
  Os: alinux2
  CustomAmi: ami-08cf50b131bcd4db2
HeadNode:
  InstanceType: t2.micro
  Networking:
    SubnetId: subnet-08a5068070f6bc23d
  Ssh:
    KeyName: ermann-dub-ef
Scheduling:
  Scheduler: slurm
  SlurmQueues:
  - Name: queue2
    ComputeResources:
    - Name: queue1-t2micro
      InstanceType: t2.small
      MinCount: 0
      MaxCount: 11
    Networking:
      SubnetIds:
      - subnet-0f621591d5d0da380
"""


class _MockExportClusterLogsFiltersParser:
    def __init__(self):
        self.log_stream_prefix = None
        self.start_time = 0
        self.end_time = 0


class _MockListClusterLogsFiltersParser:
    def __init__(self):
        self.log_stream_prefix = None<|MERGE_RESOLUTION|>--- conflicted
+++ resolved
@@ -389,12 +389,8 @@
             (True, "", "next_token"),
         ],
     )
-<<<<<<< HEAD
-    def test_get_stack_events(self, cluster, mocker, stack_exists, expected_error, next_token):
-=======
     def test_get_stack_events(self, cluster, mocker, set_env, stack_exists, expected_error, next_token):
         set_env("AWS_DEFAULT_REGION", "us-east-2")
->>>>>>> 97c44060
         mock_events = {
             "NextToken": "nxttkn",
             "ResponseMetadata": {
