--- conflicted
+++ resolved
@@ -541,11 +541,7 @@
 class Roles(Resource):
     """Represent the Roles configuration."""
 
-<<<<<<< HEAD
-    def __init__(self, custom_lambda_resources: str = None):
-=======
     def __init__(self, lambda_functions_role: str = None):
->>>>>>> dc6b6fcd
         super().__init__()
         self.lambda_functions_role = Resource.init_param(lambda_functions_role)
 
