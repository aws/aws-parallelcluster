--- conflicted
+++ resolved
@@ -541,14 +541,7 @@
 class Roles(Resource):
     """Represent the Roles configuration."""
 
-<<<<<<< HEAD
-    def __init__(self, custom_lambda_resources: str = None):
-=======
-    def __init__(
-        self,
-        lambda_functions_role: str = None,
-    ):
->>>>>>> 00ea0f71
+    def __init__(self, lambda_functions_role: str = None):
         super().__init__()
         self.lambda_functions_role = Resource.init_param(lambda_functions_role)
 
