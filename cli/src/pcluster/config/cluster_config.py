# Copyright 2021 Amazon.com, Inc. or its affiliates. All Rights Reserved.
#
# Licensed under the Apache License, Version 2.0 (the "License"). You may not use this file except in compliance
# with the License. A copy of the License is located at
#
# http://aws.amazon.com/apache2.0/
#
# or in the "LICENSE.txt" file accompanying this file. This file is distributed on an "AS IS" BASIS, WITHOUT WARRANTIES
# OR CONDITIONS OF ANY KIND, express or implied. See the License for the specific language governing permissions and
# limitations under the License.
#
# This module contains all the classes representing the Resources objects.
# These objects are obtained from the configuration file through a conversion based on the Schema classes.
#
import logging
from enum import Enum
from typing import List, Union

import pkg_resources

from pcluster.aws.aws_api import AWSApi
from pcluster.aws.aws_resources import InstanceTypeInfo
from pcluster.aws.common import get_region
from pcluster.config.common import AdditionalIamPolicy, BaseDevSettings, BaseTag, Resource
from pcluster.constants import (
    CIDR_ALL_IPS,
    CW_DASHBOARD_ENABLED_DEFAULT,
    CW_LOGS_ENABLED_DEFAULT,
    CW_LOGS_RETENTION_DAYS_DEFAULT,
    DEFAULT_MAX_COUNT,
    DEFAULT_MIN_COUNT,
    EBS_VOLUME_SIZE_DEFAULT,
    EBS_VOLUME_TYPE_DEFAULT,
    EBS_VOLUME_TYPE_IOPS_DEFAULT,
    MAX_STORAGE_COUNT,
)
from pcluster.utils import get_partition, get_resource_name_from_resource_arn
from pcluster.validators.awsbatch_validators import (
    AwsBatchComputeInstanceTypeValidator,
    AwsBatchComputeResourceSizeValidator,
    AwsBatchInstancesArchitectureCompatibilityValidator,
    AwsBatchRegionValidator,
)
from pcluster.validators.cluster_validators import (
    ArchitectureOsValidator,
    ClusterNameValidator,
    ComputeResourceLaunchTemplateValidator,
    ComputeResourceSizeValidator,
    CustomAmiTagValidator,
    DcvValidator,
    DisableSimultaneousMultithreadingArchitectureValidator,
    DuplicateInstanceTypeValidator,
    DuplicateMountDirValidator,
    DuplicateNameValidator,
    EfaOsArchitectureValidator,
    EfaPlacementGroupValidator,
    EfaSecurityGroupValidator,
    EfaValidator,
    EfsIdValidator,
    FsxArchitectureOsValidator,
    FsxNetworkingValidator,
    HeadNodeImdsValidator,
    HeadNodeLaunchTemplateValidator,
    HostedZoneValidator,
    InstanceArchitectureCompatibilityValidator,
    IntelHpcArchitectureValidator,
    IntelHpcOsValidator,
    NameValidator,
    NumberOfStorageValidator,
    OverlappingMountDirValidator,
    RegionValidator,
    SchedulerOsValidator,
    SharedStorageNameValidator,
)
from pcluster.validators.ebs_validators import (
    EbsVolumeIopsValidator,
    EbsVolumeSizeSnapshotValidator,
    EbsVolumeThroughputIopsValidator,
    EbsVolumeThroughputValidator,
    EbsVolumeTypeSizeValidator,
    SharedEbsVolumeIdValidator,
)
from pcluster.validators.ec2_validators import (
    AmiOsCompatibleValidator,
    CapacityTypeValidator,
    InstanceTypeBaseAMICompatibleValidator,
    InstanceTypeValidator,
    KeyPairValidator,
    PlacementGroupIdValidator,
)
from pcluster.validators.fsx_validators import (
    FsxAutoImportValidator,
    FsxBackupIdValidator,
    FsxBackupOptionsValidator,
    FsxPersistentOptionsValidator,
    FsxS3Validator,
    FsxStorageCapacityValidator,
    FsxStorageTypeOptionsValidator,
)
from pcluster.validators.iam_validators import IamPolicyValidator, InstanceProfileValidator, RoleValidator
from pcluster.validators.kms_validators import KmsKeyIdEncryptedValidator, KmsKeyValidator
from pcluster.validators.networking_validators import ElasticIpValidator, SecurityGroupsValidator, SubnetsValidator
from pcluster.validators.s3_validators import (
    S3BucketRegionValidator,
    S3BucketUriValidator,
    S3BucketValidator,
    UrlValidator,
)

LOGGER = logging.getLogger(__name__)

# pylint: disable=C0302

# ---------------------- Storage ---------------------- #


class Ebs(Resource):
    """Represent the configuration shared by EBS root volume and Shared EBS."""

    def __init__(
        self,
        size: int = None,
        encrypted: bool = None,
        volume_type: str = None,
        iops: int = None,
        throughput: int = None,
    ):
        super().__init__()
        self.size = Resource.init_param(size, default=EBS_VOLUME_SIZE_DEFAULT)
        self.encrypted = Resource.init_param(encrypted, default=True)
        self.volume_type = Resource.init_param(volume_type, default=EBS_VOLUME_TYPE_DEFAULT)
        self.iops = Resource.init_param(iops, default=EBS_VOLUME_TYPE_IOPS_DEFAULT.get(self.volume_type))
        self.throughput = Resource.init_param(throughput, default=125 if self.volume_type == "gp3" else None)

    def _register_validators(self):
        self._register_validator(EbsVolumeTypeSizeValidator, volume_type=self.volume_type, volume_size=self.size)
        self._register_validator(
            EbsVolumeIopsValidator, volume_type=self.volume_type, volume_size=self.size, volume_iops=self.iops
        )
        self._register_validator(
            EbsVolumeThroughputValidator, volume_type=self.volume_type, volume_throughput=self.throughput
        )
        self._register_validator(
            EbsVolumeThroughputIopsValidator,
            volume_type=self.volume_type,
            volume_iops=self.iops,
            volume_throughput=self.throughput,
        )


class RootVolume(Ebs):
    """Represent the root volume configuration."""

    def __init__(self, delete_on_termination: bool = None, **kwargs):
        super().__init__(**kwargs)
        # The default delete_on_termination takes effect both on head and compute nodes.
        # If the default of the head node is to be changed, please separate this class for different defaults.
        self.delete_on_termination = Resource.init_param(delete_on_termination, default=True)


class Raid(Resource):
    """Represent the Raid configuration."""

    def __init__(self, raid_type: int, number_of_volumes=None):
        super().__init__()
        self.raid_type = Resource.init_param(raid_type)
        self.number_of_volumes = Resource.init_param(number_of_volumes, default=2)


class EphemeralVolume(Resource):
    """Represent the Ephemeral Volume resource."""

    def __init__(self, mount_dir: str = None):
        super().__init__()
        self.mount_dir = Resource.init_param(mount_dir, default="/scratch")


class LocalStorage(Resource):
    """Represent the entire node storage configuration."""

    def __init__(self, root_volume: Ebs = None, ephemeral_volume: EphemeralVolume = None, **kwargs):
        super().__init__(**kwargs)
        self.root_volume = root_volume
        self.ephemeral_volume = ephemeral_volume


class SharedStorageType(Enum):
    """Define storage types to be used as shared storage."""

    EBS = "ebs"
    RAID = "raid"
    EFS = "efs"
    FSX = "fsx"


class SharedEbs(Ebs):
    """Represent a shared EBS, inherits from both _SharedStorage and Ebs classes."""

    def __init__(
        self,
        mount_dir: str,
        name: str,
        kms_key_id: str = None,
        snapshot_id: str = None,
        volume_id: str = None,
        raid: Raid = None,
        deletion_policy: str = None,
        **kwargs,
    ):
        super().__init__(**kwargs)
        self.kms_key_id = Resource.init_param(kms_key_id)
        self.mount_dir = Resource.init_param(mount_dir)
        self.name = Resource.init_param(name)
        self.shared_storage_type = SharedStorageType.RAID if raid else SharedStorageType.EBS
        self.snapshot_id = Resource.init_param(snapshot_id)
        self.volume_id = Resource.init_param(volume_id)
        self.raid = raid
        self.deletion_policy = Resource.init_param(deletion_policy, default="Delete")

    def _register_validators(self):
        super()._register_validators()
        self._register_validator(SharedStorageNameValidator, name=self.name)
        if self.kms_key_id:
            self._register_validator(KmsKeyValidator, kms_key_id=self.kms_key_id)
            self._register_validator(KmsKeyIdEncryptedValidator, kms_key_id=self.kms_key_id, encrypted=self.encrypted)
        self._register_validator(SharedEbsVolumeIdValidator, volume_id=self.volume_id)
        self._register_validator(EbsVolumeSizeSnapshotValidator, snapshot_id=self.snapshot_id, volume_size=self.size)


class SharedEfs(Resource):
    """Represent the shared EFS resource."""

    def __init__(
        self,
        mount_dir: str,
        name: str,
        encrypted: bool = None,
        kms_key_id: str = None,
        performance_mode: str = None,
        throughput_mode: str = None,
        provisioned_throughput: int = None,
        file_system_id: str = None,
    ):
        super().__init__()
        self.mount_dir = Resource.init_param(mount_dir)
        self.name = Resource.init_param(name)
        self.shared_storage_type = SharedStorageType.EFS
        self.encrypted = Resource.init_param(encrypted, default=False)
        self.kms_key_id = Resource.init_param(kms_key_id)
        self.performance_mode = Resource.init_param(performance_mode, default="generalPurpose")
        self.throughput_mode = Resource.init_param(throughput_mode, default="bursting")
        self.provisioned_throughput = Resource.init_param(provisioned_throughput)
        self.file_system_id = Resource.init_param(file_system_id)

    def _register_validators(self):
        self._register_validator(SharedStorageNameValidator, name=self.name)
        if self.kms_key_id:
            self._register_validator(KmsKeyValidator, kms_key_id=self.kms_key_id)
            self._register_validator(KmsKeyIdEncryptedValidator, kms_key_id=self.kms_key_id, encrypted=self.encrypted)


class SharedFsx(Resource):
    """Represent the shared FSX resource."""

    def __init__(
        self,
        mount_dir: str,
        name: str,
        storage_capacity: int = None,
        deployment_type: str = None,
        data_compression_type: str = None,
        export_path: str = None,
        import_path: str = None,
        imported_file_chunk_size: int = None,
        weekly_maintenance_start_time: str = None,
        automatic_backup_retention_days: int = None,
        copy_tags_to_backups: bool = None,
        daily_automatic_backup_start_time: str = None,
        per_unit_storage_throughput: int = None,
        backup_id: str = None,
        kms_key_id: str = None,
        file_system_id: str = None,
        auto_import_policy: str = None,
        drive_cache_type: str = None,
        fsx_storage_type: str = None,
    ):
        super().__init__()
        self.mount_dir = Resource.init_param(mount_dir)
        self.name = Resource.init_param(name)
        self.shared_storage_type = SharedStorageType.FSX
        self.storage_capacity = Resource.init_param(storage_capacity)
        self.fsx_storage_type = Resource.init_param(fsx_storage_type)
        self.deployment_type = Resource.init_param(deployment_type)
        self.data_compression_type = Resource.init_param(data_compression_type)
        self.export_path = Resource.init_param(export_path)
        self.import_path = Resource.init_param(import_path)
        self.imported_file_chunk_size = Resource.init_param(imported_file_chunk_size)
        self.weekly_maintenance_start_time = Resource.init_param(weekly_maintenance_start_time)
        self.automatic_backup_retention_days = Resource.init_param(automatic_backup_retention_days)
        self.copy_tags_to_backups = Resource.init_param(copy_tags_to_backups)
        self.daily_automatic_backup_start_time = Resource.init_param(daily_automatic_backup_start_time)
        self.per_unit_storage_throughput = Resource.init_param(per_unit_storage_throughput)
        self.backup_id = Resource.init_param(backup_id)
        self.kms_key_id = Resource.init_param(kms_key_id)
        self.file_system_id = Resource.init_param(file_system_id)
        self.auto_import_policy = Resource.init_param(auto_import_policy)
        self.drive_cache_type = Resource.init_param(drive_cache_type)
        self.fsx_storage_type = Resource.init_param(fsx_storage_type)
        self.__file_system_data = None

    def _register_validators(self):
        self._register_validator(SharedStorageNameValidator, name=self.name)
        self._register_validator(
            FsxS3Validator,
            import_path=self.import_path,
            imported_file_chunk_size=self.imported_file_chunk_size,
            export_path=self.export_path,
            auto_import_policy=self.auto_import_policy,
        )
        self._register_validator(
            FsxPersistentOptionsValidator,
            deployment_type=self.deployment_type,
            kms_key_id=self.kms_key_id,
            per_unit_storage_throughput=self.per_unit_storage_throughput,
        )
        self._register_validator(
            FsxBackupOptionsValidator,
            automatic_backup_retention_days=self.automatic_backup_retention_days,
            daily_automatic_backup_start_time=self.daily_automatic_backup_start_time,
            copy_tags_to_backups=self.copy_tags_to_backups,
            deployment_type=self.deployment_type,
            imported_file_chunk_size=self.imported_file_chunk_size,
            import_path=self.import_path,
            export_path=self.export_path,
            auto_import_policy=self.auto_import_policy,
        )
        self._register_validator(
            FsxStorageTypeOptionsValidator,
            fsx_storage_type=self.fsx_storage_type,
            deployment_type=self.deployment_type,
            per_unit_storage_throughput=self.per_unit_storage_throughput,
            drive_cache_type=self.drive_cache_type,
        )
        self._register_validator(
            FsxStorageCapacityValidator,
            storage_capacity=self.storage_capacity,
            deployment_type=self.deployment_type,
            fsx_storage_type=self.fsx_storage_type,
            per_unit_storage_throughput=self.per_unit_storage_throughput,
            file_system_id=self.file_system_id,
            backup_id=self.backup_id,
        )
        self._register_validator(FsxBackupIdValidator, backup_id=self.backup_id)

        if self.import_path:
            self._register_validator(S3BucketUriValidator, url=self.import_path)
        if self.export_path:
            self._register_validator(S3BucketUriValidator, url=self.export_path)
        if self.kms_key_id:
            self._register_validator(KmsKeyValidator, kms_key_id=self.kms_key_id)
        if self.auto_import_policy:
            self._register_validator(
                FsxAutoImportValidator, auto_import_policy=self.auto_import_policy, import_path=self.import_path
            )

    @property
    def file_system_data(self):
        """Return filesystem information if using existing FSx."""
        if not self.__file_system_data and self.file_system_id:
            self.__file_system_data = AWSApi.instance().fsx.get_filesystem_info(self.file_system_id)
        return self.__file_system_data

    @property
    def existing_mount_name(self):
        """Return MountName if using existing FSx filesystem."""
        return self.file_system_data.mount_name if self.file_system_id else ""

    @property
    def existing_dns_name(self):
        """Return DNSName if using existing FSx filesystem."""
        return self.file_system_data.dns_name if self.file_system_id else ""


# ---------------------- Networking ---------------------- #


class Proxy(Resource):
    """Represent the proxy."""

    def __init__(self, http_proxy_address: str = None):
        super().__init__()
        self.http_proxy_address = http_proxy_address


class _BaseNetworking(Resource):
    """Represent the networking configuration shared by head node and compute node."""

    def __init__(
        self, security_groups: List[str] = None, additional_security_groups: List[str] = None, proxy: Proxy = None
    ):
        super().__init__()
        self.security_groups = Resource.init_param(security_groups)
        self.additional_security_groups = Resource.init_param(additional_security_groups)
        self.proxy = proxy

    def _register_validators(self):
        self._register_validator(SecurityGroupsValidator, security_group_ids=self.security_groups)
        self._register_validator(SecurityGroupsValidator, security_group_ids=self.additional_security_groups)


class HeadNodeNetworking(_BaseNetworking):
    """Represent the networking configuration for the head node."""

    def __init__(self, subnet_id: str, elastic_ip: Union[str, bool] = None, **kwargs):
        super().__init__(**kwargs)
        self.subnet_id = Resource.init_param(subnet_id)
        self.elastic_ip = Resource.init_param(elastic_ip)

    def _register_validators(self):
        super()._register_validators()
        self._register_validator(ElasticIpValidator, elastic_ip=self.elastic_ip)

    @property
    def availability_zone(self):
        """Compute availability zone from subnet id."""
        return AWSApi.instance().ec2.get_subnet_avail_zone(self.subnet_id)


class PlacementGroup(Resource):
    """Represent the placement group for the Queue networking."""

    def __init__(self, enabled: bool = None, id: str = None):
        super().__init__()
        self.enabled = Resource.init_param(enabled, default=False)
        self.id = Resource.init_param(id)

    def _register_validators(self):
        self._register_validator(PlacementGroupIdValidator, placement_group_id=self.id)


class QueueNetworking(_BaseNetworking):
    """Represent the networking configuration for the Queue."""

    def __init__(
        self, subnet_ids: List[str], placement_group: PlacementGroup = None, assign_public_ip: str = None, **kwargs
    ):
        super().__init__(**kwargs)
        self.assign_public_ip = Resource.init_param(assign_public_ip)
        self.subnet_ids = Resource.init_param(subnet_ids)
        self.placement_group = placement_group


class Ssh(Resource):
    """Represent the SSH configuration for a node."""

    def __init__(self, key_name: str = None, allowed_ips: str = None, **kwargs):
        super().__init__(**kwargs)
        self.key_name = Resource.init_param(key_name)
        self.allowed_ips = Resource.init_param(allowed_ips, default=CIDR_ALL_IPS)

    def _register_validators(self):
        self._register_validator(KeyPairValidator, key_name=self.key_name)


class Dcv(Resource):
    """Represent the DCV configuration."""

    def __init__(self, enabled: bool, port: int = None, allowed_ips: str = None):
        super().__init__()
        self.enabled = Resource.init_param(enabled)
        self.port = Resource.init_param(port, default=8443)
        self.allowed_ips = Resource.init_param(allowed_ips, default=CIDR_ALL_IPS)


class Efa(Resource):
    """Represent the EFA configuration."""

    def __init__(self, enabled: bool = None, gdr_support: bool = None, **kwargs):
        super().__init__(**kwargs)
        self.enabled = enabled
        self.gdr_support = Resource.init_param(gdr_support, default=False)


# ---------------------- Monitoring ---------------------- #


class CloudWatchLogs(Resource):
    """Represent the CloudWatch configuration in Logs."""

    def __init__(self, enabled: bool = None, retention_in_days: int = None, deletion_policy: str = None, **kwargs):
        super().__init__(**kwargs)
        self.enabled = Resource.init_param(enabled, default=CW_LOGS_ENABLED_DEFAULT)
        self.retention_in_days = Resource.init_param(retention_in_days, default=CW_LOGS_RETENTION_DAYS_DEFAULT)
        self.deletion_policy = Resource.init_param(deletion_policy, default="Retain")


class CloudWatchDashboards(Resource):
    """Represent the CloudWatch Dashboard."""

    def __init__(self, enabled: bool = None, **kwargs):
        super().__init__(**kwargs)
        self.enabled = Resource.init_param(enabled, default=CW_DASHBOARD_ENABLED_DEFAULT)


class Logs(Resource):
    """Represent the CloudWatch Logs configuration."""

    def __init__(self, cloud_watch: CloudWatchLogs = None, **kwargs):
        super().__init__(**kwargs)
        self.cloud_watch = cloud_watch or CloudWatchLogs(implied=True)


class Dashboards(Resource):
    """Represent the Dashboards configuration."""

    def __init__(self, cloud_watch: CloudWatchDashboards = None, **kwargs):
        super().__init__(**kwargs)
        self.cloud_watch = cloud_watch or CloudWatchDashboards(implied=True)


class Monitoring(Resource):
    """Represent the Monitoring configuration."""

    def __init__(self, detailed_monitoring: bool = None, logs: Logs = None, dashboards: Dashboards = None, **kwargs):
        super().__init__(**kwargs)
        self.detailed_monitoring = Resource.init_param(detailed_monitoring, default=False)
        self.logs = logs or Logs(implied=True)
        self.dashboards = dashboards or Dashboards(implied=True)


# ---------------------- Others ---------------------- #


class Tag(BaseTag):
    """Represent the Tag configuration."""

    def __init__(self, key: str = None, value: str = None):
        super().__init__(key, value)


class Roles(Resource):
    """Represent the Roles configuration."""

    def __init__(self, custom_lambda_resources: str = None):
        super().__init__()
        self.custom_lambda_resources = Resource.init_param(custom_lambda_resources)

    def _register_validators(self):
        if self.custom_lambda_resources:
            self._register_validator(RoleValidator, role_arn=self.custom_lambda_resources)


class S3Access(Resource):
    """Represent the S3 Access configuration."""

    def __init__(self, bucket_name: str, key_name: str = None, enable_write_access: bool = None):
        super().__init__()
        self.bucket_name = Resource.init_param(bucket_name)
        self.key_name = Resource.init_param(key_name)
        self.enable_write_access = Resource.init_param(enable_write_access, default=False)

    @property
    def resource_regex(self):
        """Resource regex to be added in IAM policies."""
        if self.key_name:  # If bucket name and key name are specified, we combine them directly
            return [f"{self.bucket_name}/{self.key_name}"]
        else:  # If only bucket name is specified, we add two resources (the bucket and the contents in the bucket).
            return [self.bucket_name, f"{self.bucket_name}/*"]


class Iam(Resource):
    """Represent the IAM configuration for HeadNode and Queue."""

    def __init__(
        self,
        s3_access: List[S3Access] = None,
        additional_iam_policies: List[AdditionalIamPolicy] = (),
        instance_role: str = None,
        instance_profile: str = None,
        **kwargs,
    ):
        super().__init__(**kwargs)
        self.s3_access = s3_access
        self.additional_iam_policies = additional_iam_policies
        self.instance_role = Resource.init_param(instance_role)
        self.instance_profile = Resource.init_param(instance_profile)

    @property
    def additional_iam_policy_arns(self) -> List[str]:
        """Get list of arn strings from the list of policy objects."""
        arns = []
        for policy in self.additional_iam_policies:
            arns.append(policy.policy)
        return arns

    def _extract_roles_from_instance_profile(self, instance_profile_name) -> List[str]:
        """Return the ARNs of the IAM roles attached to the given instance profile."""
        return [
            role.get("Arn")
            for role in (
                AWSApi.instance().iam.get_instance_profile(instance_profile_name).get("InstanceProfile").get("Roles")
            )
        ]

    @property
    def instance_role_arns(self) -> List[str]:
        """
        Get unique collection of ARNs of IAM roles underlying instance profile.

        self.instance_role is used if it's specified. Otherwise the roles contained within self.instance_profile are
        used. It's assumed that self.instance_profile and self.instance_role cannot both be specified.
        """
        if self.instance_role:
            instance_role_arns = {self.instance_role}
        elif self.instance_profile:
            instance_role_arns = set(
                self._extract_roles_from_instance_profile(get_resource_name_from_resource_arn(self.instance_profile))
            )
        else:
            instance_role_arns = {}
        return list(instance_role_arns)

    def _register_validators(self):
        if self.instance_role:
            self._register_validator(RoleValidator, role_arn=self.instance_role)
        elif self.instance_profile:
            self._register_validator(InstanceProfileValidator, instance_profile_arn=self.instance_profile)


class Imds(Resource):
    """Represent the IMDS configuration."""

    def __init__(self, secured: bool = None, **kwargs):
        super().__init__(**kwargs)
        self.secured = Resource.init_param(secured, default=True)


class ClusterIam(Resource):
    """Represent the IAM configuration for Cluster."""

    def __init__(self, roles: Roles = None, permissions_boundary: str = None):
        super().__init__()
        self.roles = roles
        self.permissions_boundary = Resource.init_param(permissions_boundary)

    def _register_validators(self):
        if self.permissions_boundary:
            self._register_validator(IamPolicyValidator, policy=self.permissions_boundary)


class IntelSoftware(Resource):
    """Represent the Intel select solution configuration."""

<<<<<<< HEAD
    def __init__(self, install_intel_software: bool = None):
=======
    def __init__(
        self,
        intel_hpc_platform: bool = None,
    ):
>>>>>>> 139e532f
        super().__init__()
        self.intel_hpc_platform = Resource.init_param(intel_hpc_platform, default=False)


class AdditionalPackages(Resource):
    """Represent the additional packages configuration."""

<<<<<<< HEAD
    def __init__(self, intel_select_solutions: IntelSelectSolutions = None):
=======
    def __init__(
        self,
        intel_software: IntelSoftware = None,
    ):
>>>>>>> 139e532f
        super().__init__()
        self.intel_software = intel_software


class AmiSearchFilters(Resource):
    """Represent the configuration for AMI search filters."""

    def __init__(self, tags: List[Tag] = None, owner: str = None):
        super().__init__()
        self.tags = tags
        self.owner = owner


class ClusterDevSettings(BaseDevSettings):
    """Represent the dev settings configuration."""

    def __init__(
        self,
        cluster_template: str = None,
        ami_search_filters: AmiSearchFilters = None,
        instance_types_data: str = None,
        **kwargs,
    ):
        super().__init__(**kwargs)
        self.cluster_template = Resource.init_param(cluster_template)
        self.ami_search_filters = Resource.init_param(ami_search_filters)
        self.instance_types_data = Resource.init_param(instance_types_data)

    def _register_validators(self):
        super()._register_validators()
        if self.cluster_template:
            self._register_validator(UrlValidator, url=self.cluster_template)


# ---------------------- Nodes and Cluster ---------------------- #


class Image(Resource):
    """Represent the configuration of an Image."""

    def __init__(self, os: str, custom_ami: str = None):
        super().__init__()
        self.os = Resource.init_param(os)
        self.custom_ami = Resource.init_param(custom_ami)

    def _register_validators(self):
        if self.custom_ami:
            self._register_validator(CustomAmiTagValidator, custom_ami=self.custom_ami)
            self._register_validator(AmiOsCompatibleValidator, os=self.os, image_id=self.custom_ami)


class HeadNodeImage(Resource):
    """Represent the configuration of HeadNode Image."""

    def __init__(self, custom_ami: str, **kwargs):
        super().__init__()
        self.custom_ami = Resource.init_param(custom_ami)

    def _register_validators(self):
        if self.custom_ami:
            self._register_validator(CustomAmiTagValidator, custom_ami=self.custom_ami)


class QueueImage(Resource):
    """Represent the configuration of Queue Image."""

    def __init__(self, custom_ami: str, **kwargs):
        super().__init__()
        self.custom_ami = Resource.init_param(custom_ami)

    def _register_validators(self):
        if self.custom_ami:
            self._register_validator(CustomAmiTagValidator, custom_ami=self.custom_ami)


class CustomAction(Resource):
    """Represent a custom action resource."""

    def __init__(self, script: str, args: List[str] = None):
        super().__init__()
        self.script = Resource.init_param(script)
        self.args = Resource.init_param(args)

    def _register_validators(self):
        self._register_validator(UrlValidator, url=self.script)


class CustomActions(Resource):
    """Represent a custom action resource."""

    def __init__(self, on_node_start: CustomAction = None, on_node_configured: CustomAction = None):
        super().__init__()
        self.on_node_start = Resource.init_param(on_node_start)
        self.on_node_configured = Resource.init_param(on_node_configured)


class HeadNode(Resource):
    """Represent the Head Node resource."""

    def __init__(
        self,
        instance_type: str,
        networking: HeadNodeNetworking,
        ssh: Ssh = None,
        disable_simultaneous_multithreading: bool = None,
        local_storage: LocalStorage = None,
        dcv: Dcv = None,
        custom_actions: CustomActions = None,
        iam: Iam = None,
        imds: Imds = None,
        image: HeadNodeImage = None,
    ):
        super().__init__()
        self.instance_type = Resource.init_param(instance_type)
        self.disable_simultaneous_multithreading = Resource.init_param(
            disable_simultaneous_multithreading, default=False
        )
        self.networking = networking
        self.ssh = ssh or Ssh(implied=True)
        self.local_storage = local_storage or LocalStorage(implied=True)
        self.dcv = dcv
        self.custom_actions = custom_actions
        self.iam = iam or Iam(implied=True)
        self.imds = imds or Imds(implied=True)
        self.image = image
        self.__instance_type_info = None

    def _register_validators(self):
        self._register_validator(InstanceTypeValidator, instance_type=self.instance_type)
        self._register_validator(
            DisableSimultaneousMultithreadingArchitectureValidator,
            disable_simultaneous_multithreading=self.disable_simultaneous_multithreading,
            architecture=self.architecture,
        )

    @property
    def architecture(self) -> str:
        """Compute cluster's architecture based on its head node instance type."""
        return self.instance_type_info.supported_architecture()[0]

    @property
    def vcpus(self) -> int:
        """Get the number of vcpus for the instance according to disable_hyperthreading and instance features."""
        instance_type_info = self.instance_type_info
        default_threads_per_core = instance_type_info.default_threads_per_core()
        return (
            instance_type_info.vcpus_count()
            if not self.disable_simultaneous_multithreading
            else (instance_type_info.vcpus_count() // default_threads_per_core)
        )

    @property
    def pass_cpu_options_in_launch_template(self) -> bool:
        """Check whether CPU Options must be passed in launch template for head node."""
        return self.disable_simultaneous_multithreading and self.instance_type_info.is_cpu_options_supported_in_lt()

    @property
    def is_ebs_optimized(self) -> bool:
        """Return True if the instance has optimized EBS support."""
        return self.instance_type_info.is_ebs_optimized()

    @property
    def max_network_interface_count(self) -> int:
        """Return max number of NICs for the instance."""
        return self.instance_type_info.max_network_interface_count()

    @property
    def instance_type_info(self) -> InstanceTypeInfo:
        """Return head node instance type information as returned from aws ec2 describe-instance-types."""
        if not self.__instance_type_info:
            self.__instance_type_info = AWSApi.instance().ec2.get_instance_type_info(self.instance_type)
        return self.__instance_type_info

    @property
    def disable_simultaneous_multithreading_via_cpu_options(self) -> bool:
        """Return true if simultaneous multithreading must be disabled through cpu options."""
        return self.disable_simultaneous_multithreading and self.instance_type_info.is_cpu_options_supported_in_lt()

    @property
    def disable_simultaneous_multithreading_manually(self) -> bool:
        """Return true if simultaneous multithreading must be disabled with a cookbook script."""
        return self.disable_simultaneous_multithreading and not self.instance_type_info.is_cpu_options_supported_in_lt()

    @property
    def instance_role(self):
        """Return the IAM role for head node, if set."""
        return self.iam.instance_role if self.iam else None

    @property
    def instance_profile(self):
        """Return the IAM instance profile for head node, if set."""
        return self.iam.instance_profile if self.iam else None


class BaseComputeResource(Resource):
    """Represent the base Compute Resource, with the fields in common between all the schedulers."""

    def __init__(self, name: str):
        super().__init__()
        self.name = Resource.init_param(name)

    def _register_validators(self):
        self._register_validator(NameValidator, name=self.name)


class CapacityType(Enum):
    """Enum to identify the type compute supported by the queues."""

    ONDEMAND = "ONDEMAND"
    SPOT = "SPOT"


class ComputeSettings(Resource):
    """Represent the ComputeSettings resource."""

    def __init__(self, local_storage: LocalStorage = None, **kwargs):
        super().__init__(**kwargs)
        self.local_storage = local_storage or LocalStorage(implied=True)


class BaseQueue(Resource):
    """Represent the generic Queue resource."""

    def __init__(self, name: str, networking: QueueNetworking, capacity_type: str = None):
        super().__init__()
        self.name = Resource.init_param(name)
        self.networking = networking
        _capacity_type = CapacityType[capacity_type.upper()] if capacity_type else None
        self.capacity_type = Resource.init_param(_capacity_type, default=CapacityType.ONDEMAND)

    def _register_validators(self):
        self._register_validator(NameValidator, name=self.name)


class BaseClusterConfig(Resource):
    """Represent the common Cluster config."""

    def __init__(
        self,
        cluster_name: str,
        image: Image,
        head_node: HeadNode,
        shared_storage: List[Resource] = None,
        monitoring: Monitoring = None,
        additional_packages: AdditionalPackages = None,
        tags: List[Tag] = None,
        iam: ClusterIam = None,
        custom_s3_bucket: str = None,
        additional_resources: str = None,
        dev_settings: ClusterDevSettings = None,
    ):
        super().__init__()
        self.__region = None
        self.cluster_name = cluster_name
        self.image = image
        self.head_node = head_node
        self.shared_storage = shared_storage
        self.monitoring = monitoring or Monitoring(implied=True)
        self.additional_packages = additional_packages
        self.tags = tags
        self.iam = iam
        self.custom_s3_bucket = Resource.init_param(custom_s3_bucket)
        self._bucket = None
        self.additional_resources = Resource.init_param(additional_resources)
        self.dev_settings = dev_settings
        self.cluster_template_body = None
        self.source_config = None
        self.config_version = ""
        self.original_config_version = ""
        self._official_ami = None

    def _register_validators(self):
        self._register_validator(RegionValidator, region=self.region)
        self._register_validator(ClusterNameValidator, name=self.cluster_name)
        self._register_validator(
            ArchitectureOsValidator,
            os=self.image.os,
            architecture=self.head_node.architecture,
            custom_ami=self.image.custom_ami,
            ami_search_filters=self.dev_settings.ami_search_filters if self.dev_settings else None,
        )
        if self.head_node_ami:
            self._register_validator(
                InstanceTypeBaseAMICompatibleValidator,
                instance_type=self.head_node.instance_type,
                image=self.head_node_ami,
            )
        if self.head_node.image and self.head_node.image.custom_ami:
            self._register_validator(
                AmiOsCompatibleValidator, os=self.image.os, image_id=self.head_node.image.custom_ami
            )
        self._register_validator(
            SubnetsValidator, subnet_ids=self.compute_subnet_ids + [self.head_node.networking.subnet_id]
        )
        self._register_storage_validators()
        self._register_validator(HeadNodeLaunchTemplateValidator, head_node=self.head_node, ami_id=self.head_node_ami)

        if self.head_node.dcv:
            self._register_validator(
                DcvValidator,
                instance_type=self.head_node.instance_type,
                dcv_enabled=self.head_node.dcv.enabled,
                allowed_ips=self.head_node.dcv.allowed_ips,
                port=self.head_node.dcv.port,
                os=self.image.os,
                architecture=self.head_node.architecture,
            )
        if (
            self.additional_packages
            and self.additional_packages.intel_software
            and self.additional_packages.intel_software.intel_hpc_platform
        ):
            self._register_validator(IntelHpcOsValidator, os=self.image.os)
            self._register_validator(IntelHpcArchitectureValidator, architecture=self.head_node.architecture)
        if self.custom_s3_bucket:
            self._register_validator(S3BucketValidator, bucket=self.custom_s3_bucket)
            self._register_validator(S3BucketRegionValidator, bucket=self.custom_s3_bucket, region=self.region)

    def _register_storage_validators(self):
        storage_count = {"ebs": 0, "efs": 0, "fsx": 0, "raid": 0}
        if self.shared_storage:
            self._register_validator(
                DuplicateNameValidator,
                name_list=[storage.name for storage in self.shared_storage],
                resource_name="Shared Storage",
            )
            for storage in self.shared_storage:
                self._register_validator(SharedStorageNameValidator, name=storage.name)
                if isinstance(storage, SharedFsx):
                    storage_count["fsx"] += 1
                    if storage.file_system_id:
                        self._register_validator(
                            FsxNetworkingValidator,
                            file_system_id=storage.file_system_id,
                            head_node_subnet_id=self.head_node.networking.subnet_id,
                        )
                    self._register_validator(
                        FsxArchitectureOsValidator, architecture=self.head_node.architecture, os=self.image.os
                    )
                if isinstance(storage, SharedEbs):
                    if storage.raid:
                        storage_count["raid"] += 1
                    else:
                        storage_count["ebs"] += 1
                if isinstance(storage, SharedEfs):
                    storage_count["efs"] += 1
                    if storage.file_system_id:
                        self._register_validator(
                            EfsIdValidator,
                            efs_id=storage.file_system_id,
                            head_node_avail_zone=self.head_node.networking.availability_zone,
                        )

            for storage_type in ["ebs", "efs", "fsx", "raid"]:
                self._register_validator(
                    NumberOfStorageValidator,
                    storage_type=storage_type.upper(),
                    max_number=MAX_STORAGE_COUNT.get(storage_type),
                    storage_count=storage_count[storage_type],
                )

        self._register_validator(DuplicateMountDirValidator, mount_dir_list=self.mount_dir_list)
        self._register_validator(OverlappingMountDirValidator, mount_dir_list=self.mount_dir_list)

    @property
    def region(self):
        """Retrieve region from environment if not set."""
        if not self.__region:
            self.__region = get_region()
        return self.__region

    @region.setter
    def region(self, region):
        self.__region = region

    @property
    def partition(self):
        """Retrieve partition from environment."""
        return get_partition()

    @property
    def mount_dir_list(self):
        """Retrieve the list of mount dirs for the shared storage and head node ephemeral volume."""
        mount_dir_list = []
        if self.shared_storage:
            for storage in self.shared_storage:
                mount_dir_list.append(storage.mount_dir)

        if self.head_node.local_storage.ephemeral_volume:
            mount_dir_list.append(self.head_node.local_storage.ephemeral_volume.mount_dir)

        return mount_dir_list

    @property
    def compute_subnet_ids(self):
        """Return the list of all compute subnet ids in the cluster."""
        return list(
            {
                subnet_id
                for queue in self.scheduling.queues
                if queue.networking.subnet_ids
                for subnet_id in queue.networking.subnet_ids
                if queue.networking.subnet_ids
            }
        )

    @property
    def compute_security_groups(self):
        """Return the list of all compute security groups in the cluster."""
        return list(
            {
                security_group
                for queue in self.scheduling.queues
                if queue.networking.security_groups
                for security_group in queue.networking.security_groups
            }
        )

    @property
    def vpc_id(self):
        """Return the VPC of the cluster."""
        return AWSApi.instance().ec2.get_subnet_vpc(self.head_node.networking.subnet_id)

    @property
    def head_node_ami(self):
        """Get the image id of the HeadNode."""
        if self.head_node.image and self.head_node.image.custom_ami:
            return self.head_node.image.custom_ami
        elif self.image.custom_ami:
            return self.image.custom_ami
        else:
            return self.official_ami

    @property
    def scheduler_resources(self):
        """Return scheduler resources. To be overridden with scheduler specific logic, if any."""
        return None

    @property
    def is_intel_hpc_platform_enabled(self):
        """Return True if intel hpc platform is enabled."""
        return (
            self.additional_packages.intel_software.intel_hpc_platform
            if self.additional_packages and self.additional_packages.intel_software
            else False
        )

    @property
    def is_cw_logging_enabled(self):
        """Return True if CloudWatch logging is enabled."""
        return (
            self.monitoring.logs.cloud_watch.enabled
            if self.monitoring and self.monitoring.logs and self.monitoring.logs.cloud_watch
            else False
        )

    @property
    def is_cw_dashboard_enabled(self):
        """Return True if CloudWatch Dashboard is enabled."""
        return (
            self.monitoring.dashboards.cloud_watch.enabled
            if self.monitoring and self.monitoring.dashboards and self.monitoring.dashboards.cloud_watch
            else False
        )

    @property
    def is_dcv_enabled(self):
        """Return True if DCV is enabled."""
        return self.head_node.dcv and self.head_node.dcv.enabled

    @property
    def extra_chef_attributes(self):
        """Return extra chef attributes."""
        return (
            self.dev_settings.cookbook.extra_chef_attributes
            if self.dev_settings and self.dev_settings.cookbook and self.dev_settings.cookbook.extra_chef_attributes
            else "{}"
        )

    @property
    def custom_chef_cookbook(self):
        """Return custom chef cookbook value or None."""
        return (
            self.dev_settings.cookbook.chef_cookbook
            if self.dev_settings and self.dev_settings.cookbook and self.dev_settings.cookbook.chef_cookbook
            else None
        )

    @property
    def custom_node_package(self):
        """Return custom node package value or None."""
        return self.dev_settings.node_package if self.dev_settings else None

    @property
    def custom_aws_batch_cli_package(self):
        """Return custom custom aws batch cli package value or None."""
        return self.dev_settings.aws_batch_cli_package if self.dev_settings else None

    @property
    def official_ami(self):
        """Return official ParallelCluster AMI by filter."""
        if not self._official_ami:
            ami_filters = self.dev_settings.ami_search_filters if self.dev_settings else None
            self._official_ami = AWSApi.instance().ec2.get_official_image_id(
                self.image.os, self.head_node.architecture, ami_filters
            )
        return self._official_ami


class AwsBatchComputeResource(BaseComputeResource):
    """Represent the AwsBatch Compute Resource."""

    def __init__(
        self,
        instance_types: List[str] = None,
        max_vcpus: int = None,
        min_vcpus: int = None,
        desired_vcpus: int = None,
        spot_bid_percentage: float = None,
        **kwargs,
    ):
        super().__init__(**kwargs)
        self.instance_types = Resource.init_param(instance_types)
        self.max_vcpus = Resource.init_param(max_vcpus, default=DEFAULT_MAX_COUNT)
        self.min_vcpus = Resource.init_param(min_vcpus, default=DEFAULT_MIN_COUNT)
        self.desired_vcpus = Resource.init_param(desired_vcpus, default=self.min_vcpus)
        self.spot_bid_percentage = Resource.init_param(spot_bid_percentage)

    def _register_validators(self):
        super()._register_validators()
        self._register_validator(
            AwsBatchComputeInstanceTypeValidator, instance_types=self.instance_types, max_vcpus=self.max_vcpus
        )
        self._register_validator(
            AwsBatchComputeResourceSizeValidator,
            min_vcpus=self.min_vcpus,
            max_vcpus=self.max_vcpus,
            desired_vcpus=self.desired_vcpus,
        )


class AwsBatchQueue(BaseQueue):
    """Represent the AwsBatch Queue resource."""

    def __init__(self, compute_resources: List[AwsBatchComputeResource], **kwargs):
        super().__init__(**kwargs)
        self.compute_resources = compute_resources

    def _register_validators(self):
        super()._register_validators()
        self._register_validator(
            DuplicateNameValidator,
            name_list=[compute_resource.name for compute_resource in self.compute_resources],
            resource_name="Compute resource",
        )


class AwsBatchSettings(Resource):
    """Represent the AwsBatchSettings resource."""

    pass


class AwsBatchScheduling(Resource):
    """Represent a AwsBatch Scheduling resource."""

    def __init__(self, queues: List[AwsBatchQueue], settings: AwsBatchSettings = None):
        super().__init__()
        self.scheduler = "awsbatch"
        self.queues = queues
        self.settings = settings

    def _register_validators(self):
        self._register_validator(
            DuplicateNameValidator, name_list=[queue.name for queue in self.queues], resource_name="Queue"
        )


class AwsBatchClusterConfig(BaseClusterConfig):
    """Represent the full AwsBatch Cluster configuration."""

    def __init__(self, cluster_name: str, scheduling: AwsBatchScheduling, **kwargs):
        super().__init__(cluster_name, **kwargs)
        self.scheduling = scheduling

    def _register_validators(self):
        super()._register_validators()
        self._register_validator(AwsBatchRegionValidator, region=self.region)
        self._register_validator(SchedulerOsValidator, scheduler=self.scheduling.scheduler, os=self.image.os)
        self._register_validator(
            HeadNodeImdsValidator, imds_secured=self.head_node.imds.secured, scheduler=self.scheduling.scheduler
        )
        # TODO add InstanceTypesBaseAMICompatibleValidator

        for queue in self.scheduling.queues:
            for compute_resource in queue.compute_resources:
                self._register_validator(
                    AwsBatchInstancesArchitectureCompatibilityValidator,
                    instance_types=compute_resource.instance_types,
                    architecture=self.head_node.architecture,
                )

    @property
    def scheduler_resources(self):
        """Return scheduler specific resources."""
        return pkg_resources.resource_filename(__name__, "../resources/batch")


class SlurmComputeResource(BaseComputeResource):
    """Represent the Slurm Compute Resource."""

    def __init__(
        self,
        instance_type: str = None,
        max_count: int = None,
        min_count: int = None,
        spot_price: float = None,
        efa: Efa = None,
        disable_simultaneous_multithreading: bool = None,
        **kwargs,
    ):
        super().__init__(**kwargs)
        self.instance_type = Resource.init_param(instance_type)
        self.max_count = Resource.init_param(max_count, default=DEFAULT_MAX_COUNT)
        self.min_count = Resource.init_param(min_count, default=DEFAULT_MIN_COUNT)
        self.spot_price = Resource.init_param(spot_price)
        self.disable_simultaneous_multithreading = Resource.init_param(
            disable_simultaneous_multithreading, default=False
        )
        self.__instance_type_info = None
        self.efa = efa or Efa(enabled=False, implied=True)

    @property
    def instance_type_info(self) -> InstanceTypeInfo:
        """Return instance type information."""
        return AWSApi.instance().ec2.get_instance_type_info(self.instance_type)

    def _register_validators(self):
        super()._register_validators()
        self._register_validator(ComputeResourceSizeValidator, min_count=self.min_count, max_count=self.max_count)
        self._register_validator(
            DisableSimultaneousMultithreadingArchitectureValidator,
            disable_simultaneous_multithreading=self.disable_simultaneous_multithreading,
            architecture=self.architecture,
        )
        self._register_validator(
            EfaValidator,
            instance_type=self.instance_type,
            efa_enabled=self.efa.enabled,
            gdr_support=self.efa.gdr_support,
        )

    @property
    def architecture(self) -> str:
        """Compute cluster's architecture based on its head node instance type."""
        return self._instance_type_info.supported_architecture()[0]

    @property
    def vcpus(self) -> int:
        """Get the number of vcpus for the instance according to disable_hyperthreading and instance features."""
        instance_type_info = self._instance_type_info
        default_threads_per_core = instance_type_info.default_threads_per_core()
        return (
            instance_type_info.vcpus_count()
            if not self.disable_simultaneous_multithreading
            else (instance_type_info.vcpus_count() // default_threads_per_core)
        )

    @property
    def pass_cpu_options_in_launch_template(self) -> bool:
        """Check whether CPU Options must be passed in launch template for head node."""
        return self.disable_simultaneous_multithreading and self._instance_type_info.is_cpu_options_supported_in_lt()

    @property
    def is_ebs_optimized(self) -> bool:
        """Return True if the instance has optimized EBS support."""
        return self._instance_type_info.is_ebs_optimized()

    @property
    def max_network_interface_count(self) -> int:
        """Return max number of NICs for the instance."""
        return self._instance_type_info.max_network_interface_count()

    @property
    def _instance_type_info(self) -> InstanceTypeInfo:
        """Return instance type information as returned from aws ec2 describe-instance-types."""
        if not self.__instance_type_info:
            self.__instance_type_info = AWSApi.instance().ec2.get_instance_type_info(self.instance_type)
        return self.__instance_type_info

    @property
    def disable_simultaneous_multithreading_via_cpu_options(self) -> bool:
        """Return true if simultaneous multithreading must be disabled through cpu options."""
        return self.disable_simultaneous_multithreading and self.instance_type_info.is_cpu_options_supported_in_lt()

    @property
    def disable_simultaneous_multithreading_manually(self) -> bool:
        """Return true if simultaneous multithreading must be disabled with a cookbook script."""
        return self.disable_simultaneous_multithreading and not self.instance_type_info.is_cpu_options_supported_in_lt()


class SlurmQueue(BaseQueue):
    """Represent the Slurm Queue resource."""

    def __init__(
        self,
        compute_resources: List[SlurmComputeResource],
        compute_settings: ComputeSettings = None,
        custom_actions: CustomActions = None,
        iam: Iam = None,
        image: QueueImage = None,
        **kwargs,
    ):
        super().__init__(**kwargs)
        self.compute_resources = compute_resources
        self.compute_settings = compute_settings or ComputeSettings(implied=True)
        self.custom_actions = custom_actions
        self.iam = iam or Iam(implied=True)
        self.image = image

    def _register_validators(self):
        super()._register_validators()
        self._register_validator(DuplicateInstanceTypeValidator, instance_type_list=self.instance_type_list)
        self._register_validator(
            DuplicateNameValidator,
            name_list=[compute_resource.name for compute_resource in self.compute_resources],
            resource_name="Compute resource",
        )
        for compute_resource in self.compute_resources:
            self._register_validator(
                CapacityTypeValidator, capacity_type=self.capacity_type, instance_type=compute_resource.instance_type
            )
            self._register_validator(
                EfaSecurityGroupValidator,
                efa_enabled=compute_resource.efa.enabled,
                security_groups=self.networking.security_groups,
                additional_security_groups=self.networking.additional_security_groups,
            )
            self._register_validator(
                EfaPlacementGroupValidator,
                efa_enabled=compute_resource.efa.enabled,
                placement_group_enabled=self.networking.placement_group and self.networking.placement_group.enabled,
                placement_group_config_implicit=self.networking.placement_group is None
                or self.networking.placement_group.is_implied("enabled"),
            )

    @property
    def instance_type_list(self):
        """Return the list of instance types associated to the Queue."""
        return [compute_resource.instance_type for compute_resource in self.compute_resources]

    @property
    def instance_role(self):
        """Return the IAM role for compute nodes, if set."""
        return self.iam.instance_role if self.iam else None

    @property
    def instance_profile(self):
        """Return the IAM instance profile for compute nodes, if set."""
        return self.iam.instance_profile if self.iam else None

    @property
    def queue_ami(self):
        """Return queue image id."""
        if self.image and self.image.custom_ami:
            return self.image.custom_ami
        else:
            return None


class Dns(Resource):
    """Represent the DNS settings."""

    def __init__(self, disable_managed_dns: bool = None, hosted_zone_id: str = None):
        super().__init__()
        self.disable_managed_dns = Resource.init_param(disable_managed_dns, default=False)
        self.hosted_zone_id = Resource.init_param(hosted_zone_id)


class SlurmSettings(Resource):
    """Represent the Slurm settings."""

    def __init__(self, scaledown_idletime: int = None, dns: Dns = None, **kwargs):
        super().__init__(**kwargs)
        self.scaledown_idletime = Resource.init_param(scaledown_idletime, default=10)
        self.dns = dns


class SlurmScheduling(Resource):
    """Represent a slurm Scheduling resource."""

    def __init__(self, queues: List[SlurmQueue], settings: SlurmSettings = None):
        super().__init__()
        self.scheduler = "slurm"
        self.queues = queues
        self.settings = settings or SlurmSettings(implied=True)

    def _register_validators(self):
        self._register_validator(
            DuplicateNameValidator, name_list=[queue.name for queue in self.queues], resource_name="Queue"
        )


class SlurmClusterConfig(BaseClusterConfig):
    """Represent the full Slurm Cluster configuration."""

    def __init__(self, cluster_name: str, scheduling: SlurmScheduling, **kwargs):
        super().__init__(cluster_name, **kwargs)
        self.scheduling = scheduling
        self.__image_dict = None

    def get_instance_types_data(self):
        """Get instance type infos for all instance types used in the configuration file."""
        result = {}
        instance_type_info = self.head_node.instance_type_info
        result[instance_type_info.instance_type()] = instance_type_info.instance_type_data
        for queue in self.scheduling.queues:
            for compute_resource in queue.compute_resources:
                instance_type_info = compute_resource.instance_type_info
                result[instance_type_info.instance_type()] = instance_type_info.instance_type_data
        return result

    def _register_validators(self):
        super()._register_validators()
        self._register_validator(SchedulerOsValidator, scheduler=self.scheduling.scheduler, os=self.image.os)
        self._register_validator(
            HeadNodeImdsValidator, imds_secured=self.head_node.imds.secured, scheduler=self.scheduling.scheduler
        )
        if self.scheduling.settings and self.scheduling.settings.dns and self.scheduling.settings.dns.hosted_zone_id:
            self._register_validator(
                HostedZoneValidator,
                hosted_zone_id=self.scheduling.settings.dns.hosted_zone_id,
                cluster_vpc=self.vpc_id,
                cluster_name=self.cluster_name,
            )

        checked_images = []

        for queue in self.scheduling.queues:
            self._register_validator(
                ComputeResourceLaunchTemplateValidator, queue=queue, ami_id=self.image_dict[queue.name]
            )
            queue_image = self.image_dict[queue.name]
            if queue_image not in checked_images and queue.queue_ami:
                checked_images.append(queue_image)
                self._register_validator(AmiOsCompatibleValidator, os=self.image.os, image_id=queue_image)
            for compute_resource in queue.compute_resources:
                if self.image_dict[queue.name]:
                    self._register_validator(
                        InstanceTypeBaseAMICompatibleValidator,
                        instance_type=compute_resource.instance_type,
                        image=queue_image,
                    )
                self._register_validator(
                    InstanceArchitectureCompatibilityValidator,
                    instance_type=compute_resource.instance_type,
                    architecture=self.head_node.architecture,
                )
                self._register_validator(
                    EfaOsArchitectureValidator,
                    efa_enabled=compute_resource.efa.enabled,
                    os=self.image.os,
                    architecture=self.head_node.architecture,
                )

    @property
    def image_dict(self):
        """Return image dict of queues, key is queue name, value is image id."""
        if self.__image_dict:
            return self.__image_dict
        self.__image_dict = {}

        for queue in self.scheduling.queues:
            self.__image_dict[queue.name] = queue.queue_ami or self.image.custom_ami or self.official_ami

        return self.__image_dict<|MERGE_RESOLUTION|>--- conflicted
+++ resolved
@@ -651,14 +651,7 @@
 class IntelSoftware(Resource):
     """Represent the Intel select solution configuration."""
 
-<<<<<<< HEAD
-    def __init__(self, install_intel_software: bool = None):
-=======
-    def __init__(
-        self,
-        intel_hpc_platform: bool = None,
-    ):
->>>>>>> 139e532f
+    def __init__(self, intel_hpc_platform: bool = None):
         super().__init__()
         self.intel_hpc_platform = Resource.init_param(intel_hpc_platform, default=False)
 
@@ -666,14 +659,7 @@
 class AdditionalPackages(Resource):
     """Represent the additional packages configuration."""
 
-<<<<<<< HEAD
-    def __init__(self, intel_select_solutions: IntelSelectSolutions = None):
-=======
-    def __init__(
-        self,
-        intel_software: IntelSoftware = None,
-    ):
->>>>>>> 139e532f
+    def __init__(self, intel_software: IntelSoftware = None):
         super().__init__()
         self.intel_software = intel_software
 
