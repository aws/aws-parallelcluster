# Copyright 2021 Amazon.com, Inc. or its affiliates. All Rights Reserved.
#
# Licensed under the Apache License, Version 2.0 (the "License"). You may not use this file except in compliance
# with the License. A copy of the License is located at
#
# http://aws.amazon.com/apache2.0/
#
# or in the "LICENSE.txt" file accompanying this file. This file is distributed on an "AS IS" BASIS, WITHOUT WARRANTIES
# OR CONDITIONS OF ANY KIND, express or implied. See the License for the specific language governing permissions and
# limitations under the License.
#
# This module contains all the classes representing the Resources objects.
# These objects are obtained from the configuration file through a conversion based on the Schema classes.
#
import logging
from enum import Enum
from typing import Dict, List, Union

import pkg_resources

from pcluster.aws.aws_api import AWSApi
from pcluster.aws.aws_resources import InstanceTypeInfo
from pcluster.aws.common import get_region
from pcluster.config.common import AdditionalIamPolicy, BaseDevSettings, BaseTag, Resource
from pcluster.constants import (
    BYOS_COMPUTE_RESOURCE_CONSTRAINTS_MAX_INSTANCE_TYPES_COUNT,
    BYOS_QUEUE_CONSTRAINTS_MAX_SUBNETS_COUNT,
    CIDR_ALL_IPS,
    CW_DASHBOARD_ENABLED_DEFAULT,
    CW_LOGS_ENABLED_DEFAULT,
    CW_LOGS_RETENTION_DAYS_DEFAULT,
    DEFAULT_MAX_COUNT,
    DEFAULT_MIN_COUNT,
    EBS_VOLUME_SIZE_DEFAULT,
    EBS_VOLUME_TYPE_DEFAULT,
    EBS_VOLUME_TYPE_IOPS_DEFAULT,
    MAX_NUMBER_OF_COMPUTE_RESOURCES,
    MAX_NUMBER_OF_QUEUES,
    MAX_STORAGE_COUNT,
    SUPPORTED_OSES,
)
from pcluster.utils import get_partition, get_resource_name_from_resource_arn, replace_url_parameters
from pcluster.validators.awsbatch_validators import (
    AwsBatchComputeInstanceTypeValidator,
    AwsBatchComputeResourceSizeValidator,
    AwsBatchInstancesArchitectureCompatibilityValidator,
    AwsBatchRegionValidator,
)
from pcluster.validators.cluster_validators import (
    ArchitectureOsValidator,
    ClusterNameValidator,
    ComputeResourceLaunchTemplateValidator,
    ComputeResourceSizeValidator,
    CustomAmiTagValidator,
    DcvValidator,
    DisableSimultaneousMultithreadingArchitectureValidator,
    DuplicateMountDirValidator,
    DuplicateNameValidator,
    EfaOsArchitectureValidator,
    EfaPlacementGroupValidator,
    EfaSecurityGroupValidator,
    EfaValidator,
    EfsIdValidator,
    FsxArchitectureOsValidator,
    FsxNetworkingValidator,
    HeadNodeImdsValidator,
    HeadNodeLaunchTemplateValidator,
    HostedZoneValidator,
    InstanceArchitectureCompatibilityValidator,
    IntelHpcArchitectureValidator,
    IntelHpcOsValidator,
    MaxCountValidator,
    NameValidator,
    NumberOfStorageValidator,
    OverlappingMountDirValidator,
    RegionValidator,
    SchedulerOsValidator,
    SharedStorageNameValidator,
)
from pcluster.validators.ebs_validators import (
    EbsVolumeIopsValidator,
    EbsVolumeSizeSnapshotValidator,
    EbsVolumeThroughputIopsValidator,
    EbsVolumeThroughputValidator,
    EbsVolumeTypeSizeValidator,
    SharedEbsVolumeIdValidator,
)
from pcluster.validators.ec2_validators import (
    AmiOsCompatibleValidator,
    CapacityTypeValidator,
    InstanceTypeBaseAMICompatibleValidator,
    InstanceTypeValidator,
    KeyPairValidator,
    PlacementGroupIdValidator,
)
from pcluster.validators.fsx_validators import (
    FsxAutoImportValidator,
    FsxBackupIdValidator,
    FsxBackupOptionsValidator,
    FsxPersistentOptionsValidator,
    FsxS3Validator,
    FsxStorageCapacityValidator,
    FsxStorageTypeOptionsValidator,
)
from pcluster.validators.iam_validators import IamPolicyValidator, InstanceProfileValidator, RoleValidator
from pcluster.validators.kms_validators import KmsKeyIdEncryptedValidator, KmsKeyValidator
from pcluster.validators.networking_validators import ElasticIpValidator, SecurityGroupsValidator, SubnetsValidator
from pcluster.validators.s3_validators import (
    S3BucketRegionValidator,
    S3BucketUriValidator,
    S3BucketValidator,
    UrlValidator,
)

LOGGER = logging.getLogger(__name__)

# pylint: disable=C0302

# ---------------------- Storage ---------------------- #


class Ebs(Resource):
    """Represent the configuration shared by EBS root volume and Shared EBS."""

    def __init__(
        self,
        size: int = None,
        encrypted: bool = None,
        volume_type: str = None,
        iops: int = None,
        throughput: int = None,
    ):
        super().__init__()
        self.size = Resource.init_param(size, default=EBS_VOLUME_SIZE_DEFAULT)
        self.encrypted = Resource.init_param(encrypted, default=True)
        self.volume_type = Resource.init_param(volume_type, default=EBS_VOLUME_TYPE_DEFAULT)
        self.iops = Resource.init_param(iops, default=EBS_VOLUME_TYPE_IOPS_DEFAULT.get(self.volume_type))
        self.throughput = Resource.init_param(throughput, default=125 if self.volume_type == "gp3" else None)

    def _register_validators(self):
        self._register_validator(EbsVolumeTypeSizeValidator, volume_type=self.volume_type, volume_size=self.size)
        self._register_validator(
            EbsVolumeIopsValidator, volume_type=self.volume_type, volume_size=self.size, volume_iops=self.iops
        )
        self._register_validator(
            EbsVolumeThroughputValidator, volume_type=self.volume_type, volume_throughput=self.throughput
        )
        self._register_validator(
            EbsVolumeThroughputIopsValidator,
            volume_type=self.volume_type,
            volume_iops=self.iops,
            volume_throughput=self.throughput,
        )


class RootVolume(Ebs):
    """Represent the root volume configuration."""

    def __init__(self, delete_on_termination: bool = None, **kwargs):
        super().__init__(**kwargs)
        # The default delete_on_termination takes effect both on head and compute nodes.
        # If the default of the head node is to be changed, please separate this class for different defaults.
        self.delete_on_termination = Resource.init_param(delete_on_termination, default=True)


class Raid(Resource):
    """Represent the Raid configuration."""

    def __init__(self, raid_type: int, number_of_volumes=None):
        super().__init__()
        self.raid_type = Resource.init_param(raid_type)
        self.number_of_volumes = Resource.init_param(number_of_volumes, default=2)


class EphemeralVolume(Resource):
    """Represent the Ephemeral Volume resource."""

    def __init__(self, mount_dir: str = None):
        super().__init__()
        self.mount_dir = Resource.init_param(mount_dir, default="/scratch")


class LocalStorage(Resource):
    """Represent the entire node storage configuration."""

    def __init__(self, root_volume: Ebs = None, ephemeral_volume: EphemeralVolume = None, **kwargs):
        super().__init__(**kwargs)
        self.root_volume = root_volume
        self.ephemeral_volume = ephemeral_volume


class SharedStorageType(Enum):
    """Define storage types to be used as shared storage."""

    EBS = "ebs"
    RAID = "raid"
    EFS = "efs"
    FSX = "fsx"


class SharedEbs(Ebs):
    """Represent a shared EBS, inherits from both _SharedStorage and Ebs classes."""

    def __init__(
        self,
        mount_dir: str,
        name: str,
        kms_key_id: str = None,
        snapshot_id: str = None,
        volume_id: str = None,
        raid: Raid = None,
        deletion_policy: str = None,
        **kwargs,
    ):
        super().__init__(**kwargs)
        self.kms_key_id = Resource.init_param(kms_key_id)
        self.mount_dir = Resource.init_param(mount_dir)
        self.name = Resource.init_param(name)
        self.shared_storage_type = SharedStorageType.RAID if raid else SharedStorageType.EBS
        self.snapshot_id = Resource.init_param(snapshot_id)
        self.volume_id = Resource.init_param(volume_id)
        self.raid = raid
        self.deletion_policy = Resource.init_param(deletion_policy, default="Delete")

    def _register_validators(self):
        super()._register_validators()
        self._register_validator(SharedStorageNameValidator, name=self.name)
        if self.kms_key_id:
            self._register_validator(KmsKeyValidator, kms_key_id=self.kms_key_id)
            self._register_validator(KmsKeyIdEncryptedValidator, kms_key_id=self.kms_key_id, encrypted=self.encrypted)
        self._register_validator(SharedEbsVolumeIdValidator, volume_id=self.volume_id)
        self._register_validator(EbsVolumeSizeSnapshotValidator, snapshot_id=self.snapshot_id, volume_size=self.size)


class SharedEfs(Resource):
    """Represent the shared EFS resource."""

    def __init__(
        self,
        mount_dir: str,
        name: str,
        encrypted: bool = None,
        kms_key_id: str = None,
        performance_mode: str = None,
        throughput_mode: str = None,
        provisioned_throughput: int = None,
        file_system_id: str = None,
    ):
        super().__init__()
        self.mount_dir = Resource.init_param(mount_dir)
        self.name = Resource.init_param(name)
        self.shared_storage_type = SharedStorageType.EFS
        self.encrypted = Resource.init_param(encrypted, default=False)
        self.kms_key_id = Resource.init_param(kms_key_id)
        self.performance_mode = Resource.init_param(performance_mode, default="generalPurpose")
        self.throughput_mode = Resource.init_param(throughput_mode, default="bursting")
        self.provisioned_throughput = Resource.init_param(provisioned_throughput)
        self.file_system_id = Resource.init_param(file_system_id)

    def _register_validators(self):
        self._register_validator(SharedStorageNameValidator, name=self.name)
        if self.kms_key_id:
            self._register_validator(KmsKeyValidator, kms_key_id=self.kms_key_id)
            self._register_validator(KmsKeyIdEncryptedValidator, kms_key_id=self.kms_key_id, encrypted=self.encrypted)


class SharedFsx(Resource):
    """Represent the shared FSX resource."""

    def __init__(
        self,
        mount_dir: str,
        name: str,
        storage_capacity: int = None,
        deployment_type: str = None,
        data_compression_type: str = None,
        export_path: str = None,
        import_path: str = None,
        imported_file_chunk_size: int = None,
        weekly_maintenance_start_time: str = None,
        automatic_backup_retention_days: int = None,
        copy_tags_to_backups: bool = None,
        daily_automatic_backup_start_time: str = None,
        per_unit_storage_throughput: int = None,
        backup_id: str = None,
        kms_key_id: str = None,
        file_system_id: str = None,
        auto_import_policy: str = None,
        drive_cache_type: str = None,
        fsx_storage_type: str = None,
    ):
        super().__init__()
        self.mount_dir = Resource.init_param(mount_dir)
        self.name = Resource.init_param(name)
        self.shared_storage_type = SharedStorageType.FSX
        self.storage_capacity = Resource.init_param(storage_capacity)
        self.fsx_storage_type = Resource.init_param(fsx_storage_type)
        self.deployment_type = Resource.init_param(deployment_type)
        self.data_compression_type = Resource.init_param(data_compression_type)
        self.export_path = Resource.init_param(export_path)
        self.import_path = Resource.init_param(import_path)
        self.imported_file_chunk_size = Resource.init_param(imported_file_chunk_size)
        self.weekly_maintenance_start_time = Resource.init_param(weekly_maintenance_start_time)
        self.automatic_backup_retention_days = Resource.init_param(automatic_backup_retention_days)
        self.copy_tags_to_backups = Resource.init_param(copy_tags_to_backups)
        self.daily_automatic_backup_start_time = Resource.init_param(daily_automatic_backup_start_time)
        self.per_unit_storage_throughput = Resource.init_param(per_unit_storage_throughput)
        self.backup_id = Resource.init_param(backup_id)
        self.kms_key_id = Resource.init_param(kms_key_id)
        self.file_system_id = Resource.init_param(file_system_id)
        self.auto_import_policy = Resource.init_param(auto_import_policy)
        self.drive_cache_type = Resource.init_param(drive_cache_type)
        self.fsx_storage_type = Resource.init_param(fsx_storage_type)
        self.__file_system_data = None

    def _register_validators(self):
        self._register_validator(SharedStorageNameValidator, name=self.name)
        self._register_validator(
            FsxS3Validator,
            import_path=self.import_path,
            imported_file_chunk_size=self.imported_file_chunk_size,
            export_path=self.export_path,
            auto_import_policy=self.auto_import_policy,
        )
        self._register_validator(
            FsxPersistentOptionsValidator,
            deployment_type=self.deployment_type,
            kms_key_id=self.kms_key_id,
            per_unit_storage_throughput=self.per_unit_storage_throughput,
        )
        self._register_validator(
            FsxBackupOptionsValidator,
            automatic_backup_retention_days=self.automatic_backup_retention_days,
            daily_automatic_backup_start_time=self.daily_automatic_backup_start_time,
            copy_tags_to_backups=self.copy_tags_to_backups,
            deployment_type=self.deployment_type,
            imported_file_chunk_size=self.imported_file_chunk_size,
            import_path=self.import_path,
            export_path=self.export_path,
            auto_import_policy=self.auto_import_policy,
        )
        self._register_validator(
            FsxStorageTypeOptionsValidator,
            fsx_storage_type=self.fsx_storage_type,
            deployment_type=self.deployment_type,
            per_unit_storage_throughput=self.per_unit_storage_throughput,
            drive_cache_type=self.drive_cache_type,
        )
        self._register_validator(
            FsxStorageCapacityValidator,
            storage_capacity=self.storage_capacity,
            deployment_type=self.deployment_type,
            fsx_storage_type=self.fsx_storage_type,
            per_unit_storage_throughput=self.per_unit_storage_throughput,
            file_system_id=self.file_system_id,
            backup_id=self.backup_id,
        )
        self._register_validator(FsxBackupIdValidator, backup_id=self.backup_id)

        if self.import_path:
            self._register_validator(S3BucketUriValidator, url=self.import_path)
        if self.export_path:
            self._register_validator(S3BucketUriValidator, url=self.export_path)
        if self.kms_key_id:
            self._register_validator(KmsKeyValidator, kms_key_id=self.kms_key_id)
        if self.auto_import_policy:
            self._register_validator(
                FsxAutoImportValidator, auto_import_policy=self.auto_import_policy, import_path=self.import_path
            )

    @property
    def file_system_data(self):
        """Return filesystem information if using existing FSx."""
        if not self.__file_system_data and self.file_system_id:
            self.__file_system_data = AWSApi.instance().fsx.get_filesystem_info(self.file_system_id)
        return self.__file_system_data

    @property
    def existing_mount_name(self):
        """Return MountName if using existing FSx filesystem."""
        return self.file_system_data.mount_name if self.file_system_id else ""

    @property
    def existing_dns_name(self):
        """Return DNSName if using existing FSx filesystem."""
        return self.file_system_data.dns_name if self.file_system_id else ""


# ---------------------- Networking ---------------------- #


class Proxy(Resource):
    """Represent the proxy."""

    def __init__(self, http_proxy_address: str = None):
        super().__init__()
        self.http_proxy_address = http_proxy_address


class _BaseNetworking(Resource):
    """Represent the networking configuration shared by head node and compute node."""

    def __init__(self, security_groups: List[str] = None, additional_security_groups: List[str] = None):
        super().__init__()
        self.security_groups = Resource.init_param(security_groups)
        self.additional_security_groups = Resource.init_param(additional_security_groups)

    def _register_validators(self):
        self._register_validator(SecurityGroupsValidator, security_group_ids=self.security_groups)
        self._register_validator(SecurityGroupsValidator, security_group_ids=self.additional_security_groups)


class HeadNodeNetworking(_BaseNetworking):
    """Represent the networking configuration for the head node."""

    def __init__(self, subnet_id: str, elastic_ip: Union[str, bool] = None, proxy: Proxy = None, **kwargs):
        super().__init__(**kwargs)
        self.subnet_id = Resource.init_param(subnet_id)
        self.elastic_ip = Resource.init_param(elastic_ip)
        self.proxy = proxy

    def _register_validators(self):
        super()._register_validators()
        self._register_validator(ElasticIpValidator, elastic_ip=self.elastic_ip)

    @property
    def availability_zone(self):
        """Compute availability zone from subnet id."""
        return AWSApi.instance().ec2.get_subnet_avail_zone(self.subnet_id)


class PlacementGroup(Resource):
    """Represent the placement group for the Queue networking."""

    def __init__(self, enabled: bool = None, id: str = None):
        super().__init__()
        self.enabled = Resource.init_param(enabled, default=False)
        self.id = Resource.init_param(id)

    def _register_validators(self):
        self._register_validator(PlacementGroupIdValidator, placement_group_id=self.id)


class _QueueNetworking(_BaseNetworking):
    """Represent the networking configuration for the Queue."""

    def __init__(self, subnet_ids: List[str], assign_public_ip: str = None, **kwargs):
        super().__init__(**kwargs)
        self.assign_public_ip = Resource.init_param(assign_public_ip)
        self.subnet_ids = Resource.init_param(subnet_ids)


class SlurmQueueNetworking(_QueueNetworking):
    """Represent the networking configuration for the slurm Queue."""

    def __init__(self, placement_group: PlacementGroup = None, proxy: Proxy = None, **kwargs):
        super().__init__(**kwargs)
        self.placement_group = placement_group
        self.proxy = proxy


class AwsBatchQueueNetworking(_QueueNetworking):
    """Represent the networking configuration for the aws batch Queue."""

    def __init__(self, **kwargs):
        super().__init__(**kwargs)


class ByosQueueNetworking(SlurmQueueNetworking):
    """Represent the networking configuration for the Byos Queue."""

    pass


class Ssh(Resource):
    """Represent the SSH configuration for a node."""

    def __init__(self, key_name: str = None, allowed_ips: str = None, **kwargs):
        super().__init__(**kwargs)
        self.key_name = Resource.init_param(key_name)
        self.allowed_ips = Resource.init_param(allowed_ips, default=CIDR_ALL_IPS)

    def _register_validators(self):
        self._register_validator(KeyPairValidator, key_name=self.key_name)


class Dcv(Resource):
    """Represent the DCV configuration."""

    def __init__(self, enabled: bool, port: int = None, allowed_ips: str = None):
        super().__init__()
        self.enabled = Resource.init_param(enabled)
        self.port = Resource.init_param(port, default=8443)
        self.allowed_ips = Resource.init_param(allowed_ips, default=CIDR_ALL_IPS)


class Efa(Resource):
    """Represent the EFA configuration."""

    def __init__(self, enabled: bool = None, gdr_support: bool = None, **kwargs):
        super().__init__(**kwargs)
        self.enabled = enabled
        self.gdr_support = Resource.init_param(gdr_support, default=False)


# ---------------------- Monitoring ---------------------- #


class CloudWatchLogs(Resource):
    """Represent the CloudWatch configuration in Logs."""

    def __init__(self, enabled: bool = None, retention_in_days: int = None, deletion_policy: str = None, **kwargs):
        super().__init__(**kwargs)
        self.enabled = Resource.init_param(enabled, default=CW_LOGS_ENABLED_DEFAULT)
        self.retention_in_days = Resource.init_param(retention_in_days, default=CW_LOGS_RETENTION_DAYS_DEFAULT)
        self.deletion_policy = Resource.init_param(deletion_policy, default="Retain")


class CloudWatchDashboards(Resource):
    """Represent the CloudWatch Dashboard."""

    def __init__(self, enabled: bool = None, **kwargs):
        super().__init__(**kwargs)
        self.enabled = Resource.init_param(enabled, default=CW_DASHBOARD_ENABLED_DEFAULT)


class Logs(Resource):
    """Represent the CloudWatch Logs configuration."""

    def __init__(self, cloud_watch: CloudWatchLogs = None, **kwargs):
        super().__init__(**kwargs)
        self.cloud_watch = cloud_watch or CloudWatchLogs(implied=True)


class Dashboards(Resource):
    """Represent the Dashboards configuration."""

    def __init__(self, cloud_watch: CloudWatchDashboards = None, **kwargs):
        super().__init__(**kwargs)
        self.cloud_watch = cloud_watch or CloudWatchDashboards(implied=True)


class Monitoring(Resource):
    """Represent the Monitoring configuration."""

    def __init__(self, detailed_monitoring: bool = None, logs: Logs = None, dashboards: Dashboards = None, **kwargs):
        super().__init__(**kwargs)
        self.detailed_monitoring = Resource.init_param(detailed_monitoring, default=False)
        self.logs = logs or Logs(implied=True)
        self.dashboards = dashboards or Dashboards(implied=True)


# ---------------------- Others ---------------------- #


class Tag(BaseTag):
    """Represent the Tag configuration."""

    def __init__(self, key: str = None, value: str = None):
        super().__init__(key, value)


class Roles(Resource):
    """Represent the Roles configuration."""

    def __init__(self, lambda_functions_role: str = None):
        super().__init__()
        self.lambda_functions_role = Resource.init_param(lambda_functions_role)

    def _register_validators(self):
        if self.lambda_functions_role:
            self._register_validator(RoleValidator, role_arn=self.lambda_functions_role)


class S3Access(Resource):
    """Represent the S3 Access configuration."""

    def __init__(self, bucket_name: str, key_name: str = None, enable_write_access: bool = None):
        super().__init__()
        self.bucket_name = Resource.init_param(bucket_name)
        self.key_name = Resource.init_param(key_name)
        self.enable_write_access = Resource.init_param(enable_write_access, default=False)

    @property
    def resource_regex(self):
        """Resource regex to be added in IAM policies."""
        if self.key_name:  # If bucket name and key name are specified, we combine them directly
            return [f"{self.bucket_name}/{self.key_name}"]
        else:  # If only bucket name is specified, we add two resources (the bucket and the contents in the bucket).
            return [self.bucket_name, f"{self.bucket_name}/*"]


class Iam(Resource):
    """Represent the IAM configuration for HeadNode and Queue."""

    def __init__(
        self,
        s3_access: List[S3Access] = None,
        additional_iam_policies: List[AdditionalIamPolicy] = (),
        instance_role: str = None,
        instance_profile: str = None,
        **kwargs,
    ):
        super().__init__(**kwargs)
        self.s3_access = s3_access
        self.additional_iam_policies = additional_iam_policies
        self.instance_role = Resource.init_param(instance_role)
        self.instance_profile = Resource.init_param(instance_profile)

    @property
    def additional_iam_policy_arns(self) -> List[str]:
        """Get list of arn strings from the list of policy objects."""
        arns = []
        for policy in self.additional_iam_policies:
            arns.append(policy.policy)
        return arns

    def _extract_roles_from_instance_profile(self, instance_profile_name) -> List[str]:
        """Return the ARNs of the IAM roles attached to the given instance profile."""
        return [
            role.get("Arn")
            for role in (
                AWSApi.instance().iam.get_instance_profile(instance_profile_name).get("InstanceProfile").get("Roles")
            )
        ]

    @property
    def instance_role_arns(self) -> List[str]:
        """
        Get unique collection of ARNs of IAM roles underlying instance profile.

        self.instance_role is used if it's specified. Otherwise the roles contained within self.instance_profile are
        used. It's assumed that self.instance_profile and self.instance_role cannot both be specified.
        """
        if self.instance_role:
            instance_role_arns = {self.instance_role}
        elif self.instance_profile:
            instance_role_arns = set(
                self._extract_roles_from_instance_profile(get_resource_name_from_resource_arn(self.instance_profile))
            )
        else:
            instance_role_arns = {}
        return list(instance_role_arns)

    def _register_validators(self):
        if self.instance_role:
            self._register_validator(RoleValidator, role_arn=self.instance_role)
        elif self.instance_profile:
            self._register_validator(InstanceProfileValidator, instance_profile_arn=self.instance_profile)


class Imds(Resource):
    """Represent the IMDS configuration."""

    def __init__(self, secured: bool = None, **kwargs):
        super().__init__(**kwargs)
        self.secured = Resource.init_param(secured, default=True)


class ClusterIam(Resource):
    """Represent the IAM configuration for Cluster."""

    def __init__(self, roles: Roles = None, permissions_boundary: str = None):
        super().__init__()
        self.roles = roles
        self.permissions_boundary = Resource.init_param(permissions_boundary)

    def _register_validators(self):
        if self.permissions_boundary:
            self._register_validator(IamPolicyValidator, policy=self.permissions_boundary)


class IntelSoftware(Resource):
    """Represent the Intel select solution configuration."""

    def __init__(self, intel_hpc_platform: bool = None):
        super().__init__()
        self.intel_hpc_platform = Resource.init_param(intel_hpc_platform, default=False)


class AdditionalPackages(Resource):
    """Represent the additional packages configuration."""

    def __init__(self, intel_software: IntelSoftware = None):
        super().__init__()
        self.intel_software = intel_software


class AmiSearchFilters(Resource):
    """Represent the configuration for AMI search filters."""

    def __init__(self, tags: List[Tag] = None, owner: str = None):
        super().__init__()
        self.tags = tags
        self.owner = owner


class ClusterDevSettings(BaseDevSettings):
    """Represent the dev settings configuration."""

    def __init__(
        self,
        cluster_template: str = None,
        ami_search_filters: AmiSearchFilters = None,
        instance_types_data: str = None,
        **kwargs,
    ):
        super().__init__(**kwargs)
        self.cluster_template = Resource.init_param(cluster_template)
        self.ami_search_filters = Resource.init_param(ami_search_filters)
        self.instance_types_data = Resource.init_param(instance_types_data)

    def _register_validators(self):
        super()._register_validators()
        if self.cluster_template:
            self._register_validator(UrlValidator, url=self.cluster_template)


# ---------------------- Nodes and Cluster ---------------------- #


class Image(Resource):
    """Represent the configuration of an Image."""

    def __init__(self, os: str, custom_ami: str = None):
        super().__init__()
        self.os = Resource.init_param(os)
        self.custom_ami = Resource.init_param(custom_ami)

    def _register_validators(self):
        if self.custom_ami:
            self._register_validator(CustomAmiTagValidator, custom_ami=self.custom_ami)
            self._register_validator(AmiOsCompatibleValidator, os=self.os, image_id=self.custom_ami)


class HeadNodeImage(Resource):
    """Represent the configuration of HeadNode Image."""

    def __init__(self, custom_ami: str, **kwargs):
        super().__init__()
        self.custom_ami = Resource.init_param(custom_ami)

    def _register_validators(self):
        if self.custom_ami:
            self._register_validator(CustomAmiTagValidator, custom_ami=self.custom_ami)


class QueueImage(Resource):
    """Represent the configuration of Queue Image."""

    def __init__(self, custom_ami: str, **kwargs):
        super().__init__()
        self.custom_ami = Resource.init_param(custom_ami)

    def _register_validators(self):
        if self.custom_ami:
            self._register_validator(CustomAmiTagValidator, custom_ami=self.custom_ami)


class CustomAction(Resource):
    """Represent a custom action resource."""

    def __init__(self, script: str, args: List[str] = None):
        super().__init__()
        self.script = Resource.init_param(script)
        self.args = Resource.init_param(args)

    def _register_validators(self):
        self._register_validator(UrlValidator, url=self.script)


class CustomActions(Resource):
    """Represent a custom action resource."""

    def __init__(self, on_node_start: CustomAction = None, on_node_configured: CustomAction = None):
        super().__init__()
        self.on_node_start = Resource.init_param(on_node_start)
        self.on_node_configured = Resource.init_param(on_node_configured)


class HeadNode(Resource):
    """Represent the Head Node resource."""

    def __init__(
        self,
        instance_type: str,
        networking: HeadNodeNetworking,
        ssh: Ssh = None,
        disable_simultaneous_multithreading: bool = None,
        local_storage: LocalStorage = None,
        dcv: Dcv = None,
        custom_actions: CustomActions = None,
        iam: Iam = None,
        imds: Imds = None,
        image: HeadNodeImage = None,
    ):
        super().__init__()
        self.instance_type = Resource.init_param(instance_type)
        self.disable_simultaneous_multithreading = Resource.init_param(
            disable_simultaneous_multithreading, default=False
        )
        self.networking = networking
        self.ssh = ssh or Ssh(implied=True)
        self.local_storage = local_storage or LocalStorage(implied=True)
        self.dcv = dcv
        self.custom_actions = custom_actions
        self.iam = iam or Iam(implied=True)
        self.imds = imds or Imds(implied=True)
        self.image = image
        self.__instance_type_info = None

    def _register_validators(self):
        self._register_validator(InstanceTypeValidator, instance_type=self.instance_type)
        self._register_validator(
            DisableSimultaneousMultithreadingArchitectureValidator,
            disable_simultaneous_multithreading=self.disable_simultaneous_multithreading,
            architecture=self.architecture,
        )

    @property
    def architecture(self) -> str:
        """Compute cluster's architecture based on its head node instance type."""
        return self.instance_type_info.supported_architecture()[0]

    @property
    def vcpus(self) -> int:
        """Get the number of vcpus for the instance according to disable_hyperthreading and instance features."""
        instance_type_info = self.instance_type_info
        default_threads_per_core = instance_type_info.default_threads_per_core()
        return (
            instance_type_info.vcpus_count()
            if not self.disable_simultaneous_multithreading
            else (instance_type_info.vcpus_count() // default_threads_per_core)
        )

    @property
    def pass_cpu_options_in_launch_template(self) -> bool:
        """Check whether CPU Options must be passed in launch template for head node."""
        return self.disable_simultaneous_multithreading and self.instance_type_info.is_cpu_options_supported_in_lt()

    @property
    def is_ebs_optimized(self) -> bool:
        """Return True if the instance has optimized EBS support."""
        return self.instance_type_info.is_ebs_optimized()

    @property
    def max_network_interface_count(self) -> int:
        """Return max number of NICs for the instance."""
        return self.instance_type_info.max_network_interface_count()

    @property
    def instance_type_info(self) -> InstanceTypeInfo:
        """Return head node instance type information as returned from aws ec2 describe-instance-types."""
        if not self.__instance_type_info:
            self.__instance_type_info = AWSApi.instance().ec2.get_instance_type_info(self.instance_type)
        return self.__instance_type_info

    @property
    def disable_simultaneous_multithreading_via_cpu_options(self) -> bool:
        """Return true if simultaneous multithreading must be disabled through cpu options."""
        return self.disable_simultaneous_multithreading and self.instance_type_info.is_cpu_options_supported_in_lt()

    @property
    def disable_simultaneous_multithreading_manually(self) -> bool:
        """Return true if simultaneous multithreading must be disabled with a cookbook script."""
        return self.disable_simultaneous_multithreading and not self.instance_type_info.is_cpu_options_supported_in_lt()

    @property
    def instance_role(self):
        """Return the IAM role for head node, if set."""
        return self.iam.instance_role if self.iam else None

    @property
    def instance_profile(self):
        """Return the IAM instance profile for head node, if set."""
        return self.iam.instance_profile if self.iam else None


class BaseComputeResource(Resource):
    """Represent the base Compute Resource, with the fields in common between all the schedulers."""

    def __init__(self, name: str):
        super().__init__()
        self.name = Resource.init_param(name)

    def _register_validators(self):
        self._register_validator(NameValidator, name=self.name)


class CapacityType(Enum):
    """Enum to identify the type compute supported by the queues."""

    ONDEMAND = "ONDEMAND"
    SPOT = "SPOT"


class ComputeSettings(Resource):
    """Represent the ComputeSettings resource."""

    def __init__(self, local_storage: LocalStorage = None, **kwargs):
        super().__init__(**kwargs)
        self.local_storage = local_storage or LocalStorage(implied=True)


class BaseQueue(Resource):
    """Represent the generic Queue resource."""

    def __init__(self, name: str, capacity_type: str = None):
        super().__init__()
        self.name = Resource.init_param(name)
        _capacity_type = CapacityType[capacity_type.upper()] if capacity_type else None
        self.capacity_type = Resource.init_param(_capacity_type, default=CapacityType.ONDEMAND)

    def _register_validators(self):
        self._register_validator(NameValidator, name=self.name)


class BaseClusterConfig(Resource):
    """Represent the common Cluster config."""

    def __init__(
        self,
        cluster_name: str,
        image: Image,
        head_node: HeadNode,
        shared_storage: List[Resource] = None,
        monitoring: Monitoring = None,
        additional_packages: AdditionalPackages = None,
        tags: List[Tag] = None,
        iam: ClusterIam = None,
        config_region: str = None,
        custom_s3_bucket: str = None,
        additional_resources: str = None,
        dev_settings: ClusterDevSettings = None,
    ):
        super().__init__()
        self.__region = None
        # config_region represents the region parameter in the configuration file
        # and is only used by configure_aws_region_from_config in controllers.
        # Since the region is already set by configure_aws_region_from_config to the environment variable,
        # the self.config_region is never used. It has to be here to make sure cluster_config stores all information
        # from a configuration file, so it is able to recreate the same file.
        self.config_region = config_region
        self.cluster_name = cluster_name
        self.image = image
        self.head_node = head_node
        self.shared_storage = shared_storage
        self.monitoring = monitoring or Monitoring(implied=True)
        self.additional_packages = additional_packages
        self.tags = tags
        self.iam = iam
        self.custom_s3_bucket = Resource.init_param(custom_s3_bucket)
        self._bucket = None
        self.additional_resources = Resource.init_param(additional_resources)
        self.dev_settings = dev_settings
        self.cluster_template_body = None
        self.source_config = None
        self.config_version = ""
        self.original_config_version = ""
        self._official_ami = None

    def _register_validators(self):
        self._register_validator(RegionValidator, region=self.region)
        self._register_validator(ClusterNameValidator, name=self.cluster_name)
        self._register_validator(
            ArchitectureOsValidator,
            os=self.image.os,
            architecture=self.head_node.architecture,
            custom_ami=self.image.custom_ami,
            ami_search_filters=self.dev_settings.ami_search_filters if self.dev_settings else None,
        )
        if self.head_node_ami:
            self._register_validator(
                InstanceTypeBaseAMICompatibleValidator,
                instance_type=self.head_node.instance_type,
                image=self.head_node_ami,
            )
        if self.head_node.image and self.head_node.image.custom_ami:
            self._register_validator(
                AmiOsCompatibleValidator, os=self.image.os, image_id=self.head_node.image.custom_ami
            )
        self._register_validator(
            SubnetsValidator, subnet_ids=self.compute_subnet_ids + [self.head_node.networking.subnet_id]
        )
        self._register_storage_validators()
        self._register_validator(
            HeadNodeLaunchTemplateValidator, head_node=self.head_node, ami_id=self.head_node_ami, tags=self.tags
        )

        if self.head_node.dcv:
            self._register_validator(
                DcvValidator,
                instance_type=self.head_node.instance_type,
                dcv_enabled=self.head_node.dcv.enabled,
                allowed_ips=self.head_node.dcv.allowed_ips,
                port=self.head_node.dcv.port,
                os=self.image.os,
                architecture=self.head_node.architecture,
            )
        if (
            self.additional_packages
            and self.additional_packages.intel_software
            and self.additional_packages.intel_software.intel_hpc_platform
        ):
            self._register_validator(IntelHpcOsValidator, os=self.image.os)
            self._register_validator(IntelHpcArchitectureValidator, architecture=self.head_node.architecture)
        if self.custom_s3_bucket:
            self._register_validator(S3BucketValidator, bucket=self.custom_s3_bucket)
            self._register_validator(S3BucketRegionValidator, bucket=self.custom_s3_bucket, region=self.region)

    def _register_storage_validators(self):
        storage_count = {"ebs": 0, "efs": 0, "fsx": 0, "raid": 0}
        if self.shared_storage:
            self._register_validator(
                DuplicateNameValidator,
                name_list=[storage.name for storage in self.shared_storage],
                resource_name="Shared Storage",
            )
            for storage in self.shared_storage:
                self._register_validator(SharedStorageNameValidator, name=storage.name)
                if isinstance(storage, SharedFsx):
                    storage_count["fsx"] += 1
                    if storage.file_system_id:
                        self._register_validator(
                            FsxNetworkingValidator,
                            file_system_id=storage.file_system_id,
                            head_node_subnet_id=self.head_node.networking.subnet_id,
                        )
                    self._register_validator(
                        FsxArchitectureOsValidator, architecture=self.head_node.architecture, os=self.image.os
                    )
                if isinstance(storage, SharedEbs):
                    if storage.raid:
                        storage_count["raid"] += 1
                    else:
                        storage_count["ebs"] += 1
                if isinstance(storage, SharedEfs):
                    storage_count["efs"] += 1
                    if storage.file_system_id:
                        self._register_validator(
                            EfsIdValidator,
                            efs_id=storage.file_system_id,
                            head_node_avail_zone=self.head_node.networking.availability_zone,
                        )

            for storage_type in ["ebs", "efs", "fsx", "raid"]:
                self._register_validator(
                    NumberOfStorageValidator,
                    storage_type=storage_type.upper(),
                    max_number=MAX_STORAGE_COUNT.get(storage_type),
                    storage_count=storage_count[storage_type],
                )

        self._register_validator(DuplicateMountDirValidator, mount_dir_list=self.mount_dir_list)
        self._register_validator(OverlappingMountDirValidator, mount_dir_list=self.mount_dir_list)

    @property
    def region(self):
        """Retrieve region from environment if not set."""
        if not self.__region:
            self.__region = get_region()
        return self.__region

    @region.setter
    def region(self, region):
        self.__region = region

    @property
    def partition(self):
        """Retrieve partition from environment."""
        return get_partition()

    @property
    def mount_dir_list(self):
        """Retrieve the list of mount dirs for the shared storage and head node ephemeral volume."""
        mount_dir_list = []
        if self.shared_storage:
            for storage in self.shared_storage:
                mount_dir_list.append(storage.mount_dir)

        if self.head_node.local_storage.ephemeral_volume:
            mount_dir_list.append(self.head_node.local_storage.ephemeral_volume.mount_dir)

        return mount_dir_list

    @property
    def compute_subnet_ids(self):
        """Return the list of all compute subnet ids in the cluster."""
        return list(
            {
                subnet_id
                for queue in self.scheduling.queues
                if queue.networking.subnet_ids
                for subnet_id in queue.networking.subnet_ids
                if queue.networking.subnet_ids
            }
        )

    @property
    def compute_security_groups(self):
        """Return the list of all compute security groups in the cluster."""
        return list(
            {
                security_group
                for queue in self.scheduling.queues
                if queue.networking.security_groups
                for security_group in queue.networking.security_groups
            }
        )

    @property
    def vpc_id(self):
        """Return the VPC of the cluster."""
        return AWSApi.instance().ec2.get_subnet_vpc(self.head_node.networking.subnet_id)

    @property
    def head_node_ami(self):
        """Get the image id of the HeadNode."""
        if self.head_node.image and self.head_node.image.custom_ami:
            return self.head_node.image.custom_ami
        elif self.image.custom_ami:
            return self.image.custom_ami
        else:
            return self.official_ami

    @property
    def scheduler_resources(self):
        """Return scheduler resources. To be overridden with scheduler specific logic, if any."""
        return None

    @property
    def is_intel_hpc_platform_enabled(self):
        """Return True if intel hpc platform is enabled."""
        return (
            self.additional_packages.intel_software.intel_hpc_platform
            if self.additional_packages and self.additional_packages.intel_software
            else False
        )

    @property
    def is_cw_logging_enabled(self):
        """Return True if CloudWatch logging is enabled."""
        return (
            self.monitoring.logs.cloud_watch.enabled
            if self.monitoring and self.monitoring.logs and self.monitoring.logs.cloud_watch
            else False
        )

    @property
    def is_cw_dashboard_enabled(self):
        """Return True if CloudWatch Dashboard is enabled."""
        return (
            self.monitoring.dashboards.cloud_watch.enabled
            if self.monitoring and self.monitoring.dashboards and self.monitoring.dashboards.cloud_watch
            else False
        )

    @property
    def is_dcv_enabled(self):
        """Return True if DCV is enabled."""
        return self.head_node.dcv and self.head_node.dcv.enabled

    @property
    def extra_chef_attributes(self):
        """Return extra chef attributes."""
        return (
            self.dev_settings.cookbook.extra_chef_attributes
            if self.dev_settings and self.dev_settings.cookbook and self.dev_settings.cookbook.extra_chef_attributes
            else "{}"
        )

    @property
    def custom_chef_cookbook(self):
        """Return custom chef cookbook value or None."""
        return (
            self.dev_settings.cookbook.chef_cookbook
            if self.dev_settings and self.dev_settings.cookbook and self.dev_settings.cookbook.chef_cookbook
            else None
        )

    @property
    def custom_node_package(self):
        """Return custom node package value or None."""
        return self.dev_settings.node_package if self.dev_settings else None

    @property
    def custom_aws_batch_cli_package(self):
        """Return custom custom aws batch cli package value or None."""
        return self.dev_settings.aws_batch_cli_package if self.dev_settings else None

    @property
    def official_ami(self):
        """Return official ParallelCluster AMI by filter."""
        if not self._official_ami:
            ami_filters = self.dev_settings.ami_search_filters if self.dev_settings else None
            self._official_ami = AWSApi.instance().ec2.get_official_image_id(
                self.image.os, self.head_node.architecture, ami_filters
            )
        return self._official_ami


class AwsBatchComputeResource(BaseComputeResource):
    """Represent the AwsBatch Compute Resource."""

    def __init__(
        self,
        instance_types: List[str] = None,
        max_vcpus: int = None,
        min_vcpus: int = None,
        desired_vcpus: int = None,
        spot_bid_percentage: float = None,
        **kwargs,
    ):
        super().__init__(**kwargs)
        self.instance_types = Resource.init_param(instance_types)
        self.max_vcpus = Resource.init_param(max_vcpus, default=DEFAULT_MAX_COUNT)
        self.min_vcpus = Resource.init_param(min_vcpus, default=DEFAULT_MIN_COUNT)
        self.desired_vcpus = Resource.init_param(desired_vcpus, default=self.min_vcpus)
        self.spot_bid_percentage = Resource.init_param(spot_bid_percentage)

    def _register_validators(self):
        super()._register_validators()
        self._register_validator(
            AwsBatchComputeInstanceTypeValidator, instance_types=self.instance_types, max_vcpus=self.max_vcpus
        )
        self._register_validator(
            AwsBatchComputeResourceSizeValidator,
            min_vcpus=self.min_vcpus,
            max_vcpus=self.max_vcpus,
            desired_vcpus=self.desired_vcpus,
        )


class AwsBatchQueue(BaseQueue):
    """Represent the AwsBatch Queue resource."""

    def __init__(self, compute_resources: List[AwsBatchComputeResource], networking: AwsBatchQueueNetworking, **kwargs):
        super().__init__(**kwargs)
        self.compute_resources = compute_resources
        self.networking = networking

    def _register_validators(self):
        super()._register_validators()
        self._register_validator(
            DuplicateNameValidator,
            name_list=[compute_resource.name for compute_resource in self.compute_resources],
            resource_name="Compute resource",
        )


class AwsBatchSettings(Resource):
    """Represent the AwsBatchSettings resource."""

    pass


class AwsBatchScheduling(Resource):
    """Represent a AwsBatch Scheduling resource."""

    def __init__(self, queues: List[AwsBatchQueue], settings: AwsBatchSettings = None):
        super().__init__()
        self.scheduler = "awsbatch"
        self.queues = queues
        self.settings = settings

    def _register_validators(self):
        self._register_validator(
            DuplicateNameValidator, name_list=[queue.name for queue in self.queues], resource_name="Queue"
        )


class AwsBatchClusterConfig(BaseClusterConfig):
    """Represent the full AwsBatch Cluster configuration."""

    def __init__(self, cluster_name: str, scheduling: AwsBatchScheduling, **kwargs):
        super().__init__(cluster_name, **kwargs)
        self.scheduling = scheduling

    def _register_validators(self):
        super()._register_validators()
        self._register_validator(AwsBatchRegionValidator, region=self.region)
        self._register_validator(SchedulerOsValidator, scheduler=self.scheduling.scheduler, os=self.image.os)
        self._register_validator(
            HeadNodeImdsValidator, imds_secured=self.head_node.imds.secured, scheduler=self.scheduling.scheduler
        )
        # TODO add InstanceTypesBaseAMICompatibleValidator

        for queue in self.scheduling.queues:
            for compute_resource in queue.compute_resources:
                self._register_validator(
                    AwsBatchInstancesArchitectureCompatibilityValidator,
                    instance_types=compute_resource.instance_types,
                    architecture=self.head_node.architecture,
                )

    @property
    def scheduler_resources(self):
        """Return scheduler specific resources."""
        return pkg_resources.resource_filename(__name__, "../resources/batch")


class SlurmComputeResource(BaseComputeResource):
    """Represent the Slurm Compute Resource."""

    def __init__(
        self,
        instance_type: str = None,
        max_count: int = None,
        min_count: int = None,
        spot_price: float = None,
        efa: Efa = None,
        disable_simultaneous_multithreading: bool = None,
        **kwargs,
    ):
        super().__init__(**kwargs)
        self.instance_type = Resource.init_param(instance_type)
        self.max_count = Resource.init_param(max_count, default=DEFAULT_MAX_COUNT)
        self.min_count = Resource.init_param(min_count, default=DEFAULT_MIN_COUNT)
        self.spot_price = Resource.init_param(spot_price)
        self.disable_simultaneous_multithreading = Resource.init_param(
            disable_simultaneous_multithreading, default=False
        )
        self.__instance_type_info = None
        self.efa = efa or Efa(enabled=False, implied=True)

    @property
    def instance_type_info(self) -> InstanceTypeInfo:
        """Return instance type information."""
        return AWSApi.instance().ec2.get_instance_type_info(self.instance_type)

    def _register_validators(self):
        super()._register_validators()
        self._register_validator(ComputeResourceSizeValidator, min_count=self.min_count, max_count=self.max_count)
        self._register_validator(
            DisableSimultaneousMultithreadingArchitectureValidator,
            disable_simultaneous_multithreading=self.disable_simultaneous_multithreading,
            architecture=self.architecture,
        )
        self._register_validator(
            EfaValidator,
            instance_type=self.instance_type,
            efa_enabled=self.efa.enabled,
            gdr_support=self.efa.gdr_support,
        )

    @property
    def architecture(self) -> str:
        """Compute cluster's architecture based on its head node instance type."""
        return self._instance_type_info.supported_architecture()[0]

    @property
    def vcpus(self) -> int:
        """Get the number of vcpus for the instance according to disable_hyperthreading and instance features."""
        instance_type_info = self._instance_type_info
        default_threads_per_core = instance_type_info.default_threads_per_core()
        return (
            instance_type_info.vcpus_count()
            if not self.disable_simultaneous_multithreading
            else (instance_type_info.vcpus_count() // default_threads_per_core)
        )

    @property
    def pass_cpu_options_in_launch_template(self) -> bool:
        """Check whether CPU Options must be passed in launch template for head node."""
        return self.disable_simultaneous_multithreading and self._instance_type_info.is_cpu_options_supported_in_lt()

    @property
    def is_ebs_optimized(self) -> bool:
        """Return True if the instance has optimized EBS support."""
        return self._instance_type_info.is_ebs_optimized()

    @property
    def max_network_interface_count(self) -> int:
        """Return max number of NICs for the instance."""
        return self._instance_type_info.max_network_interface_count()

    @property
    def _instance_type_info(self) -> InstanceTypeInfo:
        """Return instance type information as returned from aws ec2 describe-instance-types."""
        if not self.__instance_type_info:
            self.__instance_type_info = AWSApi.instance().ec2.get_instance_type_info(self.instance_type)
        return self.__instance_type_info

    @property
    def disable_simultaneous_multithreading_via_cpu_options(self) -> bool:
        """Return true if simultaneous multithreading must be disabled through cpu options."""
        return self.disable_simultaneous_multithreading and self.instance_type_info.is_cpu_options_supported_in_lt()

    @property
    def disable_simultaneous_multithreading_manually(self) -> bool:
        """Return true if simultaneous multithreading must be disabled with a cookbook script."""
        return self.disable_simultaneous_multithreading and not self.instance_type_info.is_cpu_options_supported_in_lt()


class _CommonQueue(BaseQueue):
    """Represent the Common Queue resource between Slurm and Byos."""

    def __init__(
        self,
        compute_settings: ComputeSettings = None,
        custom_actions: CustomActions = None,
        iam: Iam = None,
        image: QueueImage = None,
        **kwargs,
    ):
        super().__init__(**kwargs)
        self.compute_settings = compute_settings or ComputeSettings(implied=True)
        self.custom_actions = custom_actions
        self.iam = iam or Iam(implied=True)
        self.image = image

    @property
    def instance_role(self):
        """Return the IAM role for compute nodes, if set."""
        return self.iam.instance_role if self.iam else None

    @property
    def instance_profile(self):
        """Return the IAM instance profile for compute nodes, if set."""
        return self.iam.instance_profile if self.iam else None

    @property
    def queue_ami(self):
        """Return queue image id."""
        if self.image and self.image.custom_ami:
            return self.image.custom_ami
        else:
            return None


class SlurmQueue(_CommonQueue):
    """Represent the Slurm Queue resource."""

    def __init__(
        self,
        compute_resources: List[SlurmComputeResource],
        networking: SlurmQueueNetworking,
        **kwargs,
    ):
        super().__init__(**kwargs)
        self.compute_resources = compute_resources
        self.networking = networking

    def _register_validators(self):
        super()._register_validators()
        self._register_validator(
            DuplicateNameValidator,
            name_list=[compute_resource.name for compute_resource in self.compute_resources],
            resource_name="Compute resource",
        )
        self._register_validator(
            MaxCountValidator,
            resources_length=len(self.compute_resources),
            max_length=MAX_NUMBER_OF_COMPUTE_RESOURCES,
            resource_name="ComputeResources",
        )
        for compute_resource in self.compute_resources:
            self._register_validator(
                CapacityTypeValidator, capacity_type=self.capacity_type, instance_type=compute_resource.instance_type
            )
            self._register_validator(
                EfaSecurityGroupValidator,
                efa_enabled=compute_resource.efa.enabled,
                security_groups=self.networking.security_groups,
                additional_security_groups=self.networking.additional_security_groups,
            )
            self._register_validator(
                EfaPlacementGroupValidator,
                efa_enabled=compute_resource.efa.enabled,
                placement_group_enabled=self.networking.placement_group and self.networking.placement_group.enabled,
                placement_group_config_implicit=self.networking.placement_group is None
                or self.networking.placement_group.is_implied("enabled"),
            )

    @property
    def instance_type_list(self):
        """Return the list of instance types associated to the Queue."""
        return [compute_resource.instance_type for compute_resource in self.compute_resources]


class Dns(Resource):
    """Represent the DNS settings."""

    def __init__(
        self, disable_managed_dns: bool = None, hosted_zone_id: str = None, use_ec2_hostnames: bool = None, **kwargs
    ):
        super().__init__(**kwargs)
        self.disable_managed_dns = Resource.init_param(disable_managed_dns, default=False)
        self.hosted_zone_id = Resource.init_param(hosted_zone_id)
        self.use_ec2_hostnames = Resource.init_param(use_ec2_hostnames, default=False)


class SlurmSettings(Resource):
    """Represent the Slurm settings."""

    def __init__(self, scaledown_idletime: int = None, dns: Dns = None, **kwargs):
        super().__init__()
        self.scaledown_idletime = Resource.init_param(scaledown_idletime, default=10)
        self.dns = dns or Dns(implied=True)


class SlurmScheduling(Resource):
    """Represent a slurm Scheduling resource."""

    def __init__(self, queues: List[SlurmQueue], settings: SlurmSettings = None):
        super().__init__()
        self.scheduler = "slurm"
        self.queues = queues
        self.settings = settings or SlurmSettings(implied=True)

    def _register_validators(self):
        self._register_validator(
            DuplicateNameValidator, name_list=[queue.name for queue in self.queues], resource_name="Queue"
        )
        self._register_validator(
            MaxCountValidator,
            resources_length=len(self.queues),
            max_length=MAX_NUMBER_OF_QUEUES,
            resource_name="SlurmQueues",
        )
<<<<<<< HEAD
=======


class ByosComputeResource(SlurmComputeResource):
    """Represent the Byos Compute Resource."""

    def __init__(
        self,
        custom_settings: Dict = None,
        **kwargs,
    ):
        super().__init__(**kwargs)
        self.custom_settings = custom_settings


class ByosQueue(_CommonQueue):
    """Represent the Byos queue."""

    def __init__(
        self,
        compute_resources: List[ByosComputeResource],
        networking: ByosQueueNetworking,
        custom_settings: Dict = None,
        **kwargs,
    ):
        super().__init__(**kwargs)
        self.compute_resources = compute_resources
        self.networking = networking
        self.custom_settings = custom_settings

    def _register_validators(self):
        super()._register_validators()
        self._register_validator(
            DuplicateNameValidator,
            name_list=[compute_resource.name for compute_resource in self.compute_resources],
            resource_name="Compute resource",
        )
        for compute_resource in self.compute_resources:
            self._register_validator(
                CapacityTypeValidator, capacity_type=self.capacity_type, instance_type=compute_resource.instance_type
            )
            self._register_validator(
                EfaSecurityGroupValidator,
                efa_enabled=compute_resource.efa.enabled,
                security_groups=self.networking.security_groups,
                additional_security_groups=self.networking.additional_security_groups,
            )
            self._register_validator(
                EfaPlacementGroupValidator,
                efa_enabled=compute_resource.efa.enabled,
                placement_group_enabled=self.networking.placement_group and self.networking.placement_group.enabled,
                placement_group_config_implicit=self.networking.placement_group is None
                or self.networking.placement_group.is_implied("enabled"),
            )

    @property
    def instance_type_list(self):
        """Return the list of instance types associated to the Queue."""
        return [compute_resource.instance_type for compute_resource in self.compute_resources]


class ByosSupportedDistros(Resource):
    """Represent the Supported Distros for a BYOS plugin."""

    def __init__(self, x86: List[str] = None, arm64: List[str] = None, **kwargs):
        super().__init__(**kwargs)
        self.x86 = Resource.init_param(x86, default=SUPPORTED_OSES)
        self.arm64 = Resource.init_param(arm64, default=SUPPORTED_OSES)


class ByosQueueConstraints(Resource):
    """Represent the Queue Constraints for a BYOS plugin."""

    def __init__(self, max_count: int = None, max_subnets_count: int = None, **kwargs):
        super().__init__(**kwargs)
        self.max_count = Resource.init_param(max_count, default=MAX_NUMBER_OF_QUEUES)
        self.max_subnets_count = Resource.init_param(
            max_subnets_count, default=BYOS_QUEUE_CONSTRAINTS_MAX_SUBNETS_COUNT
        )


class ByosComputeResourceConstraints(Resource):
    """Represent the Compute Resource Constraints for a BYOS plugin."""

    def __init__(self, max_count: int = None, max_instance_types_count: int = None, **kwargs):
        super().__init__(**kwargs)
        self.max_count = Resource.init_param(max_count, default=MAX_NUMBER_OF_COMPUTE_RESOURCES)
        self.max_instance_types_count = Resource.init_param(
            max_instance_types_count, default=BYOS_COMPUTE_RESOURCE_CONSTRAINTS_MAX_INSTANCE_TYPES_COUNT
        )


class ByosRequirements(Resource):
    """Represent the Requirements for a BYOS plugin."""

    def __init__(
        self,
        supported_distros: ByosSupportedDistros = None,
        supported_regions: List[str] = None,
        queue_constraints: ByosQueueConstraints = None,
        compute_resource_constraints: ByosComputeResourceConstraints = None,
        requires_sudo_priviledges: bool = None,
        supports_cluster_update: bool = None,
        supported_parallel_cluster_versions: str = None,
        **kwargs,
    ):
        super().__init__(**kwargs)
        self.supported_distros = supported_distros
        self.supported_regions = supported_regions
        self.queue_constraints = queue_constraints
        self.compute_resource_constraints = compute_resource_constraints
        self.requires_sudo_priviledges = Resource.init_param(requires_sudo_priviledges, default=False)
        self.supports_cluster_update = Resource.init_param(supports_cluster_update, default=True)
        self.supported_parallel_cluster_versions = supported_parallel_cluster_versions


class ByosCloudFormationInfrastructure(Resource):
    """Represent the CloudFormation infrastructure for a BYOS plugin."""

    def __init__(self, template: str, **kwargs):
        super().__init__(**kwargs)
        self.template = replace_url_parameters(template)

    def _register_validators(self):
        self._register_validator(UrlValidator, url=self.template, fail_on_https_error=True)


class ByosClusterInfrastructure(Resource):
    """Represent the ClusterInfastructure config for a BYOS plugin."""

    def __init__(self, cloud_formation: ByosCloudFormationInfrastructure = None, **kwargs):
        super().__init__(**kwargs)
        self.cloud_formation = cloud_formation


class ByosClusterSharedArtifact(Resource):
    """Represent the ClusterSharedArtifact config for a BYOS plugin."""

    def __init__(self, source: str, **kwargs):
        super().__init__(**kwargs)
        self.source = replace_url_parameters(source)

    def _register_validators(self):
        self._register_validator(UrlValidator, url=self.source)


class ByosPluginResources(Resource):
    """Represent the PluginResources config for a BYOS plugin."""

    def __init__(self, cluster_shared_artifacts: [ByosClusterSharedArtifact], **kwargs):
        super().__init__(**kwargs)
        self.cluster_shared_artifacts = cluster_shared_artifacts


class ByosExecuteCommand(Resource):
    """Represent the ExecuteCommand for a BYOS plugin."""

    def __init__(self, command: str, **kwargs):
        super().__init__(**kwargs)
        self.command = command


class ByosEvent(Resource):
    """Represent the Event config for a BYOS plugin."""

    def __init__(self, execute_command: ByosExecuteCommand, **kwargs):
        super().__init__(**kwargs)
        self.execute_command = execute_command


class ByosEvents(Resource):
    """Represent the Events config for a BYOS plugin."""

    def __init__(
        self,
        head_init: ByosEvent = None,
        head_configure: ByosEvent = None,
        head_finalize: ByosEvent = None,
        compute_init: ByosEvent = None,
        compute_configure: ByosEvent = None,
        compute_finalize: ByosEvent = None,
        head_cluster_update: ByosEvent = None,
        head_compute_fleet_start: ByosEvent = None,
        head_compute_fleet_stop: ByosEvent = None,
        **kwargs,
    ):
        super().__init__(**kwargs)
        self.head_init = head_init
        self.head_configure = head_configure
        self.head_finalize = head_finalize
        self.compute_init = compute_init
        self.compute_configure = compute_configure
        self.compute_finalize = compute_finalize
        self.head_cluster_update = head_cluster_update
        self.head_compute_fleet_start = head_compute_fleet_start
        self.head_compute_fleet_stop = head_compute_fleet_stop


class ByosFile(Resource):
    """Represent the Byos file resource."""

    def __init__(self, file_path: str, timestamp_format: str = None, **kwargs):
        super().__init__(**kwargs)
        self.file_path = file_path
        self.timestamp_format = Resource.init_param(timestamp_format, default="%Y-%m-%dT%H:%M:%S%z")


class ByosLogs(Resource):
    """Represent the Byos logs resource."""

    def __init__(self, files: [ByosFile], **kwargs):
        super().__init__(**kwargs)
        self.files = files


class ByosMonitoring(Resource):
    """Represent the Byos monitoring resource."""

    def __init__(self, logs: ByosLogs, **kwargs):
        super().__init__(**kwargs)
        self.logs = logs


class ByosUser(Resource):
    """Represent the Byos user resource."""

    def __init__(self, name: str, enable_imds: bool = None, **kwargs):
        super().__init__(**kwargs)
        self.name = name
        self.enable_imds = Resource.init_param(enable_imds, default=False)


class ByosSchedulerDefinition(Resource):
    """Represent the Byos scheduler definition."""

    def __init__(
        self,
        byos_version: str,
        events: ByosEvents,
        metadata: Dict = None,
        requirements: ByosRequirements = None,
        cluster_infrastructure: ByosClusterInfrastructure = None,
        plugin_resources: ByosPluginResources = None,
        monitoring: ByosMonitoring = None,
        system_users: [ByosUser] = None,
        **kwargs,
    ):
        super().__init__(**kwargs)
        self.byos_version = byos_version
        self.metadata = metadata
        self.requirements = requirements
        self.cluster_infrastructure = cluster_infrastructure
        self.plugin_resources = plugin_resources
        self.events = events
        self.monitoring = monitoring
        self.system_users = system_users


class ByosSettings(Resource):
    """Represent the Byos settings."""

    def __init__(
        self,
        scheduler_definition: ByosSchedulerDefinition,
        grant_sudo_priviledges: bool = None,
        custom_settings: Dict = None,
        **kwargs,
    ):
        super().__init__(**kwargs)
        self.scheduler_definition = scheduler_definition
        self.grant_sudo_priviledges = Resource.init_param(grant_sudo_priviledges, default=False)
        self.custom_settings = custom_settings


class ByosScheduling(Resource):
    """Represent a byos Scheduling resource."""

    def __init__(self, queues: List[ByosQueue], settings: ByosSettings, **kwargs):
        super().__init__(**kwargs)
        self.scheduler = "byos"
        self.queues = queues
        self.settings = settings

    def _register_validators(self):
        self._register_validator(
            DuplicateNameValidator, name_list=[queue.name for queue in self.queues], resource_name="Queue"
        )


class ByosClusterConfig(BaseClusterConfig):
    """Represent the full Byos Cluster configuration."""

    def __init__(self, cluster_name: str, scheduling: ByosScheduling, **kwargs):
        super().__init__(cluster_name, **kwargs)
        self.scheduling = scheduling
        self.__image_dict = None

    def get_instance_types_data(self):
        """Get instance type infos for all instance types used in the configuration file."""
        result = {}
        instance_type_info = self.head_node.instance_type_info
        result[instance_type_info.instance_type()] = instance_type_info.instance_type_data
        for queue in self.scheduling.queues:
            for compute_resource in queue.compute_resources:
                instance_type_info = compute_resource.instance_type_info
                result[instance_type_info.instance_type()] = instance_type_info.instance_type_data
        return result

    @property
    def image_dict(self):
        """Return image dict of queues, key is queue name, value is image id."""
        if self.__image_dict:
            return self.__image_dict
        self.__image_dict = {}

        for queue in self.scheduling.queues:
            self.__image_dict[queue.name] = queue.queue_ami or self.image.custom_ami or self.official_ami

        return self.__image_dict
>>>>>>> 1cc326e0


class SlurmClusterConfig(BaseClusterConfig):
    """Represent the full Slurm Cluster configuration."""

    def __init__(self, cluster_name: str, scheduling: SlurmScheduling, **kwargs):
        super().__init__(cluster_name, **kwargs)
        self.scheduling = scheduling
        self.__image_dict = None

    def get_instance_types_data(self):
        """Get instance type infos for all instance types used in the configuration file."""
        result = {}
        instance_type_info = self.head_node.instance_type_info
        result[instance_type_info.instance_type()] = instance_type_info.instance_type_data
        for queue in self.scheduling.queues:
            for compute_resource in queue.compute_resources:
                instance_type_info = compute_resource.instance_type_info
                result[instance_type_info.instance_type()] = instance_type_info.instance_type_data
        return result

    def _register_validators(self):
        super()._register_validators()
        self._register_validator(SchedulerOsValidator, scheduler=self.scheduling.scheduler, os=self.image.os)
        self._register_validator(
            HeadNodeImdsValidator, imds_secured=self.head_node.imds.secured, scheduler=self.scheduling.scheduler
        )
        if self.scheduling.settings and self.scheduling.settings.dns and self.scheduling.settings.dns.hosted_zone_id:
            self._register_validator(
                HostedZoneValidator,
                hosted_zone_id=self.scheduling.settings.dns.hosted_zone_id,
                cluster_vpc=self.vpc_id,
                cluster_name=self.cluster_name,
            )

        checked_images = []

        for queue in self.scheduling.queues:
            self._register_validator(
                ComputeResourceLaunchTemplateValidator, queue=queue, ami_id=self.image_dict[queue.name], tags=self.tags
            )
            queue_image = self.image_dict[queue.name]
            if queue_image not in checked_images and queue.queue_ami:
                checked_images.append(queue_image)
                self._register_validator(AmiOsCompatibleValidator, os=self.image.os, image_id=queue_image)
            for compute_resource in queue.compute_resources:
                if self.image_dict[queue.name]:
                    self._register_validator(
                        InstanceTypeBaseAMICompatibleValidator,
                        instance_type=compute_resource.instance_type,
                        image=queue_image,
                    )
                self._register_validator(
                    InstanceArchitectureCompatibilityValidator,
                    instance_type=compute_resource.instance_type,
                    architecture=self.head_node.architecture,
                )
                self._register_validator(
                    EfaOsArchitectureValidator,
                    efa_enabled=compute_resource.efa.enabled,
                    os=self.image.os,
                    architecture=self.head_node.architecture,
                )

    @property
    def image_dict(self):
        """Return image dict of queues, key is queue name, value is image id."""
        if self.__image_dict:
            return self.__image_dict
        self.__image_dict = {}

        for queue in self.scheduling.queues:
            self.__image_dict[queue.name] = queue.queue_ami or self.image.custom_ami or self.official_ami

        return self.__image_dict<|MERGE_RESOLUTION|>--- conflicted
+++ resolved
@@ -1518,8 +1518,6 @@
             max_length=MAX_NUMBER_OF_QUEUES,
             resource_name="SlurmQueues",
         )
-<<<<<<< HEAD
-=======
 
 
 class ByosComputeResource(SlurmComputeResource):
@@ -1838,7 +1836,6 @@
             self.__image_dict[queue.name] = queue.queue_ami or self.image.custom_ami or self.official_ami
 
         return self.__image_dict
->>>>>>> 1cc326e0
 
 
 class SlurmClusterConfig(BaseClusterConfig):
