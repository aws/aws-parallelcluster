--- conflicted
+++ resolved
@@ -146,21 +146,12 @@
 
 def to_camel_case(snake_case_word):
     """Convert the given snake case word into a camelCase one."""
-<<<<<<< HEAD
-    parts = iter(snake_case_word.split("_"))
-    pascal = "".join(word.title() for word in parts)
-=======
     pascal = to_pascal_case(snake_case_word)
->>>>>>> 97c44060
     return pascal[0].lower() + pascal[1:]
 
 
 def to_pascal_case(snake_case_word):
-<<<<<<< HEAD
-    """Convert the given snake case word into a PamelCase one."""
-=======
     """Convert the given snake case word into a PascalCase one."""
->>>>>>> 97c44060
     parts = iter(snake_case_word.split("_"))
     return "".join(word.title() for word in parts)
 
