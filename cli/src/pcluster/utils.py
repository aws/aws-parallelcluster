--- conflicted
+++ resolved
@@ -149,26 +149,8 @@
     :param time_in: datetime to be converted
     :return time in ISO 8601 UTC format with ms (e.g. 2021-07-15T01:22:02.655Z)
     """
-<<<<<<< HEAD
-    if time_in:
-        if isinstance(time_in, int):
-            if time_in > 1e12:
-                time_in /= 1000
-            time_ = datetime.datetime.utcfromtimestamp(time_in)
-            time_ = time_.replace(tzinfo=datetime.timezone.utc)
-        elif isinstance(time_in, str):
-            time_ = dateutil.parser.parse(time_in)
-        elif isinstance(time_in, datetime.date):
-            time_ = time_in
-            if time_.tzinfo is None:
-                time_ = time_.replace(tzinfo=datetime.timezone.utc)
-        else:
-            raise TypeError("to_iso_time object must be 'str', 'int' or 'datetime'.")
-        return time_.isoformat(timespec="milliseconds")[:-6] + "Z"
-=======
     if time_in.tzinfo is None:
         time_ = time_in.replace(tzinfo=datetime.timezone.utc)
->>>>>>> ef8b44dd
     else:
         time_ = time_in.astimezone(datetime.timezone.utc)
     return to_utc_datetime(time_).isoformat(timespec="milliseconds")[:-6] + "Z"
