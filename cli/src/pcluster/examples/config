--- conflicted
+++ resolved
@@ -23,13 +23,8 @@
 # Override path to cloudformation in S3
 # (defaults to https://s3.amazonaws.com/<aws_region_name>-aws-parallelcluster/templates/aws-parallelcluster-<version>.cfn.json)
 #template_url = https://s3.amazonaws.com/<aws_region_name>-aws-parallelcluster/templates/aws-parallelcluster-<version>.cfn.json
-<<<<<<< HEAD
-# EC2 instance type for master node
+# EC2 instance type for head node
 # (defaults to the free tier instance type of the region. If the region does not have free tier, default to t3.micro)
-=======
-# EC2 instance type for head node
-# (defaults to t2.micro)
->>>>>>> c96d01bb
 #master_instance_type = t2.micro
 # EC2 instance type for compute nodes
 # (defaults to the free tier instance type of the region, 'optimal' when scheduler is awsbatch)
