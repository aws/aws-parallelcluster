--- conflicted
+++ resolved
@@ -367,20 +367,14 @@
             )
 
     def prompt_instance_types(self):
-<<<<<<< HEAD
-        """Ask for master_instance_type and compute_instance_type (if necessary)."""
-        default_master_instance_type = self.cluster_section.get_param_value("master_instance_type")
-        if not default_master_instance_type:
-            default_master_instance_type = get_default_instance_type()
-        self.master_instance_type = prompt(
-            "Master instance type",
-=======
         """Ask for head_node_instance_type and compute_instance_type (if necessary)."""
+        default_head_node_instance_type = self.cluster_section.get_param_value("master_instance_type")
+        if not default_head_node_instance_type:
+            default_head_node_instance_type = get_default_instance_type()
         self.head_node_instance_type = prompt(
             "Head node instance type",
->>>>>>> c96d01bb
             lambda x: _is_instance_type_supported_for_head_node(x) and x in get_supported_instance_types(),
-            default_value=default_master_instance_type,
+            default_value=default_head_node_instance_type,
         )
         if not self.is_aws_batch:
             default_compute_instance_type = self.cluster_section.get_param_value("compute_instance_type")
