--- conflicted
+++ resolved
@@ -439,10 +439,6 @@
                         metric_name="ClusterInProtectedMode",
                         filter_pattern='{ $.event-type = "cluster-in-protected-mode" && $.scheduler = "slurm" }',
                         metric_value="1",
-<<<<<<< HEAD
-                        metric_unit="Count",
-=======
->>>>>>> e07a087d
                     ),
                 ],
                 left_y_axis=cloudwatch.YAxisProps(min=0.0),
@@ -450,11 +446,7 @@
                     cloudwatch.HorizontalAnnotation(
                         value=1,
                         label="Cluster Is In Protected Mode",
-<<<<<<< HEAD
-                        color=cloudwatch.Color.BLUE,
-=======
                         color=cloudwatch.Color.RED,
->>>>>>> e07a087d
                         visible=True,
                     )
                 ],
