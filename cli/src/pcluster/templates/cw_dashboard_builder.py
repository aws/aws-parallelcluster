# Copyright 2021 Amazon.com, Inc. or its affiliates. All Rights Reserved.
#
# Licensed under the Apache License, Version 2.0 (the "License"). You may not use this file except in compliance
# with the License. A copy of the License is located at
#
# http://aws.amazon.com/apache2.0/
#
# or in the "LICENSE.txt" file accompanying this file. This file is distributed on an "AS IS" BASIS, WITHOUT WARRANTIES
# OR CONDITIONS OF ANY KIND, express or implied. See the License for the specific language governing permissions and
# limitations under the License.
from collections import defaultdict, namedtuple

from aws_cdk import aws_cloudwatch as cloudwatch
from aws_cdk import aws_ec2 as ec2
from aws_cdk import aws_logs as logs
from aws_cdk.core import Construct, Duration, Stack

from pcluster.config.cluster_config import (
    BaseClusterConfig,
    CommonSchedulerClusterConfig,
    SharedFsxLustre,
    SharedStorageType,
)

MAX_WIDTH = 24


class Coord:
    """Create coordinates for locating cloudwatch graphs."""

    def __init__(self, x_value: int, y_value: int):
        self.x_value = x_value
        self.y_value = y_value


_PclusterMetric = namedtuple("_PclusterMetric", ["title", "metrics", "supported_vol_types"])
_CustomMetricFilter = namedtuple("MetricFilter", ["metric_name", "filter_pattern"])
_Filter = namedtuple("new_filter", ["pattern", "param"])
_CWLogWidget = namedtuple(
    "_CWLogWidget",
    ["title", "conditions", "fields", "filters", "sort", "limit"],
)


def new_pcluster_metric(title=None, metrics=None, supported_vol_types=None):
    return _PclusterMetric(title, metrics, supported_vol_types)


class CWDashboardConstruct(Construct):
    """Create the resources required when creating cloudwatch dashboard."""

    def __init__(
        self,
        scope: Construct,
        stack_name: str,
        id: str,
        cluster_config: BaseClusterConfig,
        head_node_instance: ec2.CfnInstance,
        shared_storage_infos: dict,
        cw_log_group_name: str,
        cw_log_group: logs.CfnLogGroup,
    ):
        super().__init__(scope, id)
        self.stack_scope = scope
        self.stack_name = stack_name
        self.config = cluster_config
        self.head_node_instance = head_node_instance
        self.shared_storage_infos = shared_storage_infos
        self.cw_log_group_name = cw_log_group_name
        self.cw_log_group = cw_log_group

        self.dashboard_name = self.stack_name + "-" + self._stack_region
        self.coord = Coord(x_value=0, y_value=0)
        self.graph_width = 6
        self.graph_height = 6
        self.logs_width = MAX_WIDTH
        self.logs_height = 6
        self.empty_section = True
        self.dashboard = None

        self._add_resources()

    # -- Utility methods --------------------------------------------------------------------------------------------- #

    @property
    def _stack_region(self):
        return Stack.of(self).region

    # -- Resources --------------------------------------------------------------------------------------------------- #

    def _add_resources(self):

        # Initialize a cloudwatch dashboard
        self.cloudwatch_dashboard = cloudwatch.Dashboard(
            self.stack_scope, "CloudwatchDashboard", dashboard_name=self.dashboard_name
        )

        # Create a text widget for title "Head Node EC2 metrics"
        self._add_text_widget("# Head Node EC2 Metrics")

        # Add head node instance graphs
        self._add_head_node_instance_metrics_graphs()

        ebs_metrics = [
            new_pcluster_metric(title="Read/Write Ops", metrics=["VolumeReadOps", "VolumeWriteOps"]),
            new_pcluster_metric(title="Read/Write Bytes", metrics=["VolumeReadBytes", "VolumeWriteBytes"]),
            new_pcluster_metric(title="Total Read/Write Time", metrics=["VolumeTotalReadTime", "VolumeTotalWriteTime"]),
            new_pcluster_metric(title="Queue Length", metrics=["VolumeQueueLength"]),
            new_pcluster_metric(title="Idle Time", metrics=["VolumeIdleTime"]),
        ]

        conditional_ebs_metrics = [
            new_pcluster_metric(
                title="Consumed Read/Write Ops",
                metrics="VolumeConsumedReadWriteOps",
                supported_vol_types=["io1", "io2", "gp3"],
            ),
            new_pcluster_metric(
                title="Throughput Percentage",
                metrics="VolumeThroughputPercentage",
                supported_vol_types=["io1", "io2", "gp3"],
            ),
            new_pcluster_metric(
                title="Burst Balance", metrics="BurstBalance", supported_vol_types=["gp2", "st1", "sc1"]
            ),
        ]

        # Add EBS and RAID metrics graphs
        for storage_type, title in [
            (SharedStorageType.EBS, "## EBS Metrics"),
            (SharedStorageType.RAID, "## RAID Metrics"),
        ]:
            if len(self.shared_storage_infos[storage_type]) > 0:
                self._add_volume_metrics_graphs(title, storage_type, ebs_metrics, conditional_ebs_metrics)

        # Add EFS metrics graphs
        if len(self.shared_storage_infos[SharedStorageType.EFS]) > 0:
            self._add_efs_metrics_graphs()

        # Add FSx metrics graphs
        if len(self.shared_storage_infos[SharedStorageType.FSX]) > 0:
            self._add_fsx_metrics_graphs()

        # Head Node logs add custom metrics if cw_log and metrics are enabled
        if self.config.is_cw_logging_enabled:
            self._add_cw_log()
            if self.config.are_custom_errors_enabled:
                self.add_custom_error_metrics()

    def _update_coord(self, d_x, d_y):
        """Calculate coordinates for the new graph."""
        self.coord.x_value = self.coord.x_value + d_x
        x_value = self.coord.x_value + d_x
        if x_value > MAX_WIDTH:  # updates both x and y values
            self.coord.x_value = 0
            self.coord.y_value += d_y

    def _update_coord_after_section(self, d_y):
        """Calculate section header coordinates."""
        self.coord.y_value = self.coord.y_value + d_y

    def _reset_coord(self):
        self.coord = Coord(0, 0)

    def _is_logs_section_empty(self, section_widgets):
        """Check if a section will be empty."""
        self.empty_section = True
        for log_params in section_widgets.widgets:
            if log_params.conditions:
                for cond_dict in log_params.conditions:
                    if cond_dict.param in cond_dict.allowed_values:
                        self.empty_section = False
                        return
            else:
                self.empty_section = False
                return

    def _add_text_widget(self, markdown):
        """Add the textwidget to the cloudwatch dashboard and update coordinates."""
        text_widget = cloudwatch.TextWidget(markdown="\n" + markdown + "\n", height=1, width=MAX_WIDTH)
        text_widget.position(x=self.coord.x_value, y=self.coord.y_value)
        self.cloudwatch_dashboard.add_widgets(text_widget)
        self._update_coord_after_section(d_y=1)

    def _generate_graph_widget(self, title, metric_list, error_label):
        """Generate a graph widget and update the coordinates."""
        if error_label:
            widget = cloudwatch.GraphWidget(
                title=title,
                left=metric_list,
                region=self._stack_region,
                width=self.graph_width,
                height=self.graph_height,
                left_annotations=[
                    cloudwatch.HorizontalAnnotation(
                        value=1, label="github.com/aws/aws-parallelcluster/wiki#known-issues-"
                    ),
                ],
            )
        else:
            widget = cloudwatch.GraphWidget(
                title=title,
                left=metric_list,
                region=self._stack_region,
                width=self.graph_width,
                height=self.graph_height,
            )
        widget.position(x=self.coord.x_value, y=self.coord.y_value)
        self._update_coord(self.graph_width, self.graph_height)
        return widget

    def _generate_ec2_metrics_list(self, metrics):
        metric_list = []
        for metric in metrics:
            cloudwatch_metric = cloudwatch.Metric(
                namespace="AWS/EC2", metric_name=metric, dimensions_map={"InstanceId": self.head_node_instance.ref}
            )
            metric_list.append(cloudwatch_metric)
        return metric_list

    def _add_conditional_storage_widgets(
        self,
        conditional_metrics,
        volumes_list,
        namespace,
        dimension_vol_name,
        vol_attribute_name,
    ):
        """Add widgets for conditional metrics for EBS, Raid and EFS."""
        widgets_list = []
        for metric_condition_params in conditional_metrics:
            metric_list = []
            for volume in volumes_list:
                if getattr(volume.config, vol_attribute_name) in metric_condition_params.supported_vol_types:
                    cloudwatch_metric = cloudwatch.Metric(
                        namespace=namespace,
                        metric_name=metric_condition_params.metrics,
                        dimensions_map={dimension_vol_name: volume.id},
                    )
                    metric_list.append(cloudwatch_metric)

            if len(metric_list) > 0:  # Add the metrics only if there exist support volumes for it
                graph_widget = self._generate_graph_widget(metric_condition_params.title, metric_list, False)
                widgets_list.append(graph_widget)
        return widgets_list

    def custom_pcluster_metric_filter(self, metric_name, filter_pattern, custom_namespace):
        """Adding custom metric filter from named tuple."""
        metric_filter = logs.CfnMetricFilter(
            scope=self.stack_scope,
            id=metric_name + " Filter",
            filter_pattern=filter_pattern,
            log_group_name=self.cw_log_group_name,
            metric_transformations=[
                logs.CfnMetricFilter.MetricTransformationProperty(
                    metric_namespace=custom_namespace,
                    metric_name=metric_name,
                    metric_value="1",
                    default_value=0,
                )
            ],
        )
        metric_filter.add_depends_on(self.cw_log_group)
        return metric_filter

    def add_custom_error_metrics(self):
        """Create custom error metric filter and outputs to cloudwatch graph."""
        jobs_not_starting_errors = [
            _CustomMetricFilter(
                metric_name="Mismatch between IAM Group",
                filter_pattern="?UnauthorizedOperation ?AccessDeniedException",
            ),
            _CustomMetricFilter(
                metric_name="AMI larger than root volume",
                filter_pattern="InvalidBlockDeviceMapping",
            ),
            _CustomMetricFilter(
                metric_name="Vcpu limit",
                filter_pattern="VcpuLimitExceeded",
            ),
            _CustomMetricFilter(
                metric_name="Volume Limit",
                filter_pattern="?VolumeLimitExceeded ?InsufficientVolumeCapacity",
            ),
            _CustomMetricFilter(
                metric_name="Node Capacity Insufficient",
                filter_pattern="?InsufficientInstanceCapacity ?InsufficientHostCapacity "
                "?InsufficientReservedInstanceCapacity ?InsufficientCapacity",
            ),
        ]

        custom_script_errors = [
            _CustomMetricFilter(
                metric_name="Cannot retrieve custom script",
                filter_pattern="error occurred 403 when calling the HeadObject operation Forbidden",
            ),
            _CustomMetricFilter(
                metric_name="Error With Custom Script",
                filter_pattern="Failed to run bootstrap recipes",
            ),
            _CustomMetricFilter(
                metric_name="Script Timeout",
                filter_pattern="WARNING Node bootstrap error Resume timeout "
                "expires state DOWN CLOUD POWERED DOWN NOT RESPONDING",
            ),
        ]

        compute_node_events = [
            _CustomMetricFilter(
<<<<<<< HEAD
                metric_name="Terminated EC2 compute node before job submission",
=======
                metric_name="Terminated EC2 compute node before job submission ",
>>>>>>> 85ff3534
                filter_pattern="WARNING Node state check no corresponding instance in EC2 for node",
            ),
            _CustomMetricFilter(
                metric_name="EC2 Health Check",
                filter_pattern="Nodes not responding setting DOWN",
            ),
            _CustomMetricFilter(
                metric_name="EC2 Maintenance Events",
                filter_pattern="Setting nodes failing health check type ec2_health_check to DRAIN",
            ),
            _CustomMetricFilter(
                metric_name="Slurm Health Check Failure",
                filter_pattern="Performing actions for health check type scheduled_events_check",
            ),
        ]

        other_potential_issues = [
            _CustomMetricFilter(
                metric_name="Errors and Warnings",
                filter_pattern="?error ?Error ?ERROR ?WARNING ?Warning ?warning",
            ),
        ]

        error_metric_dict = {
            "Other Error and Warning Messages": other_potential_issues,
            "Jobs Not Starting Errors": jobs_not_starting_errors,
<<<<<<< HEAD
            "Issues with EC2 Instances": compute_node_events,
        }

        keys_list = list(error_metric_dict)
        troubleshooting_links = {
            keys_list[0]: "General [Troubleshooting Resources]"
            "(https://docs.aws.amazon.com/parallelcluster/latest/ug/troubleshooting.html)",
            keys_list[1]: "Jobs not starting [Troubleshooting Resources]"
            "(https://docs.aws.amazon.com/parallelcluster/latest/ug/troubleshooting-v3.html)",
            keys_list[2]: "Issues with EC2 [Troubleshooting Resources]"
            "(https://docs.aws.amazon.com/parallelcluster/latest/ug/troubleshooting.html)",
        }

        keys_list = list(error_metric_dict)
        troubleshooting_links = {
            keys_list[0]: "General [Troubleshooting Resources]"
            "(https://docs.aws.amazon.com/parallelcluster/latest/ug/troubleshooting.html)",
            keys_list[1]: "Jobs not starting [Troubleshooting Resources]"
            "(https://docs.aws.amazon.com/parallelcluster/latest/ug/troubleshooting-v3.html)",
            keys_list[2]: "Issues with EC2 [Troubleshooting Resources]"
            "(https://docs.aws.amazon.com/parallelcluster/latest/ug/troubleshooting.html)",
=======
            "Unexpected EC2 Termination": compute_node_events,
>>>>>>> 85ff3534
        }

        if self.config.head_node.custom_actions or (
            isinstance(self.config, CommonSchedulerClusterConfig) and self.config.do_compute_nodes_have_custom_actions
        ):
<<<<<<< HEAD
            metric_group_title = "Custom Script Errors"
            error_metric_dict.update({metric_group_title: custom_script_errors})
            troubleshooting_links.update(
                {
                    metric_group_title: "Problems with custom actions [Troubleshooting Resources]"
                    "(https://docs.aws.amazon.com/parallelcluster/latest/ug/troubleshooting.html)"
                }
            )
=======
            error_metric_dict.update({"Custom Script Errors": custom_script_errors})
>>>>>>> 85ff3534

        self._add_text_widget("## Metrics for Common Errors")
        custom_namespace = "ParallelCluster/Errors/" + self.config.cluster_name
        widgets_list = []
        for title, metric_filters in error_metric_dict.items():
            metric_list = []
            for new_filter in metric_filters:
                self.custom_pcluster_metric_filter(
                    metric_name=new_filter.metric_name,
                    filter_pattern=new_filter.filter_pattern,
                    custom_namespace=custom_namespace,
                )
                cloudwatch_metric = cloudwatch.Metric(
                    namespace=custom_namespace,
                    metric_name=new_filter.metric_name,
                    period=Duration.minutes(1),
                    statistic="Sum",
                )
                metric_list.append(cloudwatch_metric)
<<<<<<< HEAD
            graph_widget = self._generate_graph_widget(title, metric_list)
=======
            graph_widget = self._generate_graph_widget(title, metric_list, True)
>>>>>>> 85ff3534
            widgets_list.append(graph_widget)

        self.cloudwatch_dashboard.add_widgets(*widgets_list)
        self._update_coord_after_section(self.graph_height)

    def _add_storage_widgets(self, metrics, storages_list, namespace, dimension_name):
        widgets_list = []
        for metrics_param in metrics:
            metric_list = []
            for metric in metrics_param.metrics:
                for storage in storages_list:
                    cloudwatch_metric = cloudwatch.Metric(
                        namespace=namespace,
                        metric_name=metric,
                        dimensions_map={dimension_name: storage.id},
                    )
                    metric_list.append(cloudwatch_metric)
            graph_widget = self._generate_graph_widget(metrics_param.title, metric_list, False)
            widgets_list.append(graph_widget)
        return widgets_list

    def _add_fsx_widgets(self, storages_list):
        common_metrics = [
            new_pcluster_metric(title="Data Read/Write Ops", metrics=["DataReadOperations", "DataWriteOperations"]),
            new_pcluster_metric(title="Data Read/Write Bytes", metrics=["DataReadBytes", "DataWriteBytes"]),
        ]
        free_data_storage_capacity_graph_title = "Free Data Storage Capacity"
        lustre_metrics = common_metrics + [
            new_pcluster_metric(title=free_data_storage_capacity_graph_title, metrics=["FreeDataStorageCapacity"])
        ]
        namespace = "AWS/FSx"
        metric_graphs = defaultdict(list)
        for index, storage in enumerate(storages_list):
            if isinstance(storage.config, SharedFsxLustre):
                metrics = lustre_metrics
                dimensions_map = {"FileSystemId": storage.id}
            else:
                metrics = common_metrics
                dimensions_map = {"FileSystemId": storage.config.file_system_id, "VolumeId": storage.id}

                # FSx Ontap/OpenZFS do not provide free capacity metric. The code below generates the metric using math.
                free_capacity_metric = cloudwatch.MathExpression(
                    label=f"{storage.id} FreeDataStorageCapacity",
                    expression=f"capacity{index} - used_capacity{index}",
                    using_metrics={
                        f"capacity{index}": cloudwatch.Metric(
                            namespace=namespace,
                            metric_name="StorageCapacity",
                            dimensions_map=dimensions_map,
                        ),
                        f"used_capacity{index}": cloudwatch.Metric(
                            namespace=namespace,
                            metric_name="UsedStorageCapacity",
                            dimensions_map=dimensions_map,
                        ),
                    },
                )
                metric_graphs[free_data_storage_capacity_graph_title].append(free_capacity_metric)
            for metrics_param in metrics:
                metric_list = metric_graphs[metrics_param.title]
                for metric in metrics_param.metrics:
                    cloudwatch_metric = cloudwatch.Metric(
                        namespace=namespace,
                        metric_name=metric,
                        dimensions_map=dimensions_map,
                    )
                    metric_list.append(cloudwatch_metric)
        widgets_list = []
        for title, metric_list in metric_graphs.items():
            widgets_list.append(self._generate_graph_widget(title, metric_list, False))
        return widgets_list

    def _add_head_node_instance_metrics_graphs(self):
        # Create a text widget for subtitle "Head Node Instance Metrics"
        self._add_text_widget("## Head Node Instance Metrics")

        # EC2 metrics graph for head node instance
        ec2_metrics = [
            new_pcluster_metric(title="CPU Utilization", metrics=["CPUUtilization"]),
            new_pcluster_metric(title="Network Packets In/Out", metrics=["NetworkPacketsIn", "NetworkPacketsOut"]),
            new_pcluster_metric(title="Network In and Out", metrics=["NetworkIn", "NetworkOut"]),
            new_pcluster_metric(title="Disk Read/Write Bytes", metrics=["DiskReadBytes", "DiskWriteBytes"]),
            new_pcluster_metric(title="Disk Read/Write Ops", metrics=["DiskReadOps", "DiskWriteOps"]),
        ]

        # Create EC2 metrics graphs and update coordinates
        widgets_list = []
        for metrics_param in ec2_metrics:
            metrics_list = self._generate_ec2_metrics_list(metrics_param.metrics)
            graph_widget = self._generate_graph_widget(metrics_param.title, metrics_list, False)
            widgets_list.append(graph_widget)
        self.cloudwatch_dashboard.add_widgets(*widgets_list)
        self._update_coord_after_section(self.graph_height)

    def _add_volume_metrics_graphs(self, title, storage_type, ebs_metrics, conditional_ebs_metrics):
        self._add_text_widget(title)

        # Get a list of volumes
        volumes_list = self.shared_storage_infos[storage_type]

        # Unconditional EBS metrics
        widgets_list = self._add_storage_widgets(
            metrics=ebs_metrics, storages_list=volumes_list, namespace="AWS/EBS", dimension_name="VolumeId"
        )

        # Conditional EBS metrics
        widgets_list += self._add_conditional_storage_widgets(
            conditional_metrics=conditional_ebs_metrics,
            volumes_list=volumes_list,
            namespace="AWS/EBS",
            dimension_vol_name="VolumeId",
            vol_attribute_name="volume_type",
        )

        # Add unconditional metrics graphs and conditional volumes metrics graphs
        self.cloudwatch_dashboard.add_widgets(*widgets_list)
        self._update_coord_after_section(self.graph_height)

    def _add_efs_metrics_graphs(self):
        self._add_text_widget("## EFS Metrics")
        efs_volumes_list = self.shared_storage_infos[SharedStorageType.EFS]

        # Unconditional EFS metrics
        efs_metrics = [
            new_pcluster_metric(title="Burst Credit Balance", metrics=["BurstCreditBalance"]),
            new_pcluster_metric(title="Client Connections", metrics=["ClientConnections"]),
            new_pcluster_metric(title="Total IO Bytes", metrics=["TotalIOBytes"]),
            new_pcluster_metric(title="Permitted Throughput", metrics=["PermittedThroughput"]),
            new_pcluster_metric(title="Data Read/Write IO Bytes", metrics=["DataReadIOBytes", "DataWriteIOBytes"]),
        ]
        widgets_list = self._add_storage_widgets(
            metrics=efs_metrics, storages_list=efs_volumes_list, namespace="AWS/EFS", dimension_name="FileSystemId"
        )

        # Conditional EFS metrics
        conditional_efs_metrics_params = [
            new_pcluster_metric(
                title="Percent IO Limit", metrics="PercentIOLimit", supported_vol_types=["generalPurpose"]
            ),
        ]
        widgets_list += self._add_conditional_storage_widgets(
            conditional_metrics=conditional_efs_metrics_params,
            volumes_list=efs_volumes_list,
            namespace="AWS/EFS",
            dimension_vol_name="FileSystemId",
            vol_attribute_name="performance_mode",
        )

        # Add unconditional metrics graphs and conditional EFS metrics graphs
        self.cloudwatch_dashboard.add_widgets(*widgets_list)
        self._update_coord_after_section(self.graph_height)

    def _add_fsx_metrics_graphs(self):
        self._add_text_widget("## FSx Metrics")
        fsx_volumes_list = self.shared_storage_infos[SharedStorageType.FSX]

        # Add FSx metrics graphs and update coordinates
        widgets_list = self._add_fsx_widgets(
            storages_list=fsx_volumes_list,
        )
        self.cloudwatch_dashboard.add_widgets(*widgets_list)
        self._update_coord_after_section(self.graph_height)

    def _add_cw_log(self):
        # Create a text widget for subtitle "Head Node Logs"
        self._add_text_widget("## Head Node Logs")

        dcv_enabled = self.config.is_dcv_enabled
        scheduler = self.config.scheduling.scheduler
        base_os = self.config.image.os
        head_private_ip = self.head_node_instance.attr_private_ip

        Condition = namedtuple("Condition", ["allowed_values", "param"])
        SectionWidgets = namedtuple("SectionWidgets", ["section_title", "widgets"])

        sections_widgets = [
            SectionWidgets(
                "ParallelCluster's logs",
                [
                    self._new_cw_log_widget(
                        title="clustermgtd",
                        conditions=[Condition(["slurm"], scheduler)],
                        filters=[self._new_filter(pattern=f"{head_private_ip}.*clustermgtd")],
                    ),
                    self._new_cw_log_widget(
                        title="slurm_resume",
                        conditions=[Condition(["slurm"], scheduler)],
                        filters=[self._new_filter(pattern=f"{head_private_ip}.*slurm_resume")],
                    ),
                    self._new_cw_log_widget(
                        title="slurm_suspend",
                        conditions=[Condition(["slurm"], scheduler)],
                        filters=[self._new_filter(pattern=f"{head_private_ip}.*slurm_suspend")],
                    ),
                ],
            ),
            SectionWidgets(
                "Scheduler's logs",
                [
                    self._new_cw_log_widget(
                        title="slurmctld",
                        conditions=[Condition(["slurm"], scheduler)],
                        filters=[self._new_filter(pattern=f"{head_private_ip}.*slurmctld")],
                    ),
                ],
            ),
            SectionWidgets(
                "NICE DCV integration logs",
                [
                    self._new_cw_log_widget(
                        title="dcv-ext-authenticator",
                        conditions=[Condition([True], dcv_enabled)],
                        filters=[self._new_filter(pattern=f"{head_private_ip}.*dcv-ext-authenticator")],
                    ),
                    self._new_cw_log_widget(
                        title="dcv-authenticator",
                        conditions=[Condition([True], dcv_enabled)],
                        filters=[self._new_filter(pattern=f"{head_private_ip}.*dcv-authenticator")],
                    ),
                    self._new_cw_log_widget(
                        title="dcv-agent",
                        conditions=[Condition([True], dcv_enabled)],
                        filters=[self._new_filter(pattern=f"{head_private_ip}.*dcv-agent")],
                    ),
                    self._new_cw_log_widget(
                        title="dcv-xsession",
                        conditions=[Condition([True], dcv_enabled)],
                        filters=[self._new_filter(pattern=f"{head_private_ip}.*dcv-xsession")],
                    ),
                    self._new_cw_log_widget(
                        title="dcv-server",
                        conditions=[Condition([True], dcv_enabled)],
                        filters=[self._new_filter(pattern=f"{head_private_ip}.*dcv-server")],
                    ),
                    self._new_cw_log_widget(
                        title="dcv-session-launcher",
                        conditions=[Condition([True], dcv_enabled)],
                        filters=[self._new_filter(pattern=f"{head_private_ip}.*dcv-session-launcher")],
                    ),
                    self._new_cw_log_widget(
                        title="Xdcv",
                        conditions=[Condition([True], dcv_enabled)],
                        filters=[self._new_filter(pattern=f"{head_private_ip}.*Xdcv")],
                    ),
                ],
            ),
            SectionWidgets(
                "System's logs",
                [
                    self._new_cw_log_widget(
                        title="system-messages",
                        conditions=[Condition(["alinux2", "centos7"], base_os)],
                        filters=[self._new_filter(pattern=f"{head_private_ip}.*system-messages")],
                    ),
                    self._new_cw_log_widget(
                        title="syslog",
                        conditions=[Condition(["ubuntu1804", "ubuntu2004"], base_os)],
                        filters=[self._new_filter(pattern=f"{head_private_ip}.*syslog")],
                    ),
                    self._new_cw_log_widget(
                        title="cfn-init",
                        filters=[self._new_filter(pattern=f"{head_private_ip}.*cfn-init")],
                    ),
                    self._new_cw_log_widget(
                        title="chef-client",
                        filters=[self._new_filter(pattern=f"{head_private_ip}.*chef-client")],
                    ),
                    self._new_cw_log_widget(
                        title="cloud-init",
                        filters=[self._new_filter(pattern=f"{head_private_ip}.*cloud-init$")],
                    ),
                    self._new_cw_log_widget(
                        title="supervisord",
                        filters=[self._new_filter(pattern=f"{head_private_ip}.*supervisord")],
                    ),
                ],
            ),
        ]
        for section_widgets in sections_widgets:
            self._is_logs_section_empty(section_widgets)
            if not self.empty_section:
                self._add_text_widget(f"## {section_widgets.section_title}")
                for log_params in section_widgets.widgets:

                    # Check if the log need to added
                    passed_condition = True
                    if log_params.conditions:
                        for cond_dict in log_params.conditions:
                            passed_condition = cond_dict.param in cond_dict.allowed_values

                    # Add logs to dashboard
                    if passed_condition:
                        query_lines = ["fields {0}".format(",".join(log_params.fields))]
                        for filter in log_params.filters:
                            query_lines.append(f"filter {filter.param} like /{filter.pattern}/")
                        query_lines.extend([f"sort {log_params.sort}", f"limit {log_params.limit}"])

                        widget = cloudwatch.LogQueryWidget(
                            title=log_params.title,
                            region=self._stack_region,
                            width=self.logs_width,
                            height=self.logs_height,
                            log_group_names=[self.cw_log_group_name],
                            query_lines=query_lines,
                        )
                        widget.position(x=self.coord.x_value, y=self.coord.y_value)
                        self._update_coord(self.logs_width, self.logs_height)
                        self.cloudwatch_dashboard.add_widgets(widget)

    def _new_cw_log_widget(self, title=None, conditions=None, fields=None, filters=None, sort=None, limit=None):
        if fields is None:
            fields = ["@timestamp", "@message"]
        if sort is None:
            sort = "@timestamp desc"
        if limit is None:
            limit = 100
        return _CWLogWidget(title, conditions, fields, filters, sort, limit)

    def _new_filter(self, pattern=None, param=None):
        if param is None:
            param = "@logStream"
        return _Filter(pattern, param)<|MERGE_RESOLUTION|>--- conflicted
+++ resolved
@@ -307,11 +307,8 @@
 
         compute_node_events = [
             _CustomMetricFilter(
-<<<<<<< HEAD
+
                 metric_name="Terminated EC2 compute node before job submission",
-=======
-                metric_name="Terminated EC2 compute node before job submission ",
->>>>>>> 85ff3534
                 filter_pattern="WARNING Node state check no corresponding instance in EC2 for node",
             ),
             _CustomMetricFilter(
@@ -338,7 +335,6 @@
         error_metric_dict = {
             "Other Error and Warning Messages": other_potential_issues,
             "Jobs Not Starting Errors": jobs_not_starting_errors,
-<<<<<<< HEAD
             "Issues with EC2 Instances": compute_node_events,
         }
 
@@ -352,23 +348,9 @@
             "(https://docs.aws.amazon.com/parallelcluster/latest/ug/troubleshooting.html)",
         }
 
-        keys_list = list(error_metric_dict)
-        troubleshooting_links = {
-            keys_list[0]: "General [Troubleshooting Resources]"
-            "(https://docs.aws.amazon.com/parallelcluster/latest/ug/troubleshooting.html)",
-            keys_list[1]: "Jobs not starting [Troubleshooting Resources]"
-            "(https://docs.aws.amazon.com/parallelcluster/latest/ug/troubleshooting-v3.html)",
-            keys_list[2]: "Issues with EC2 [Troubleshooting Resources]"
-            "(https://docs.aws.amazon.com/parallelcluster/latest/ug/troubleshooting.html)",
-=======
-            "Unexpected EC2 Termination": compute_node_events,
->>>>>>> 85ff3534
-        }
-
         if self.config.head_node.custom_actions or (
             isinstance(self.config, CommonSchedulerClusterConfig) and self.config.do_compute_nodes_have_custom_actions
         ):
-<<<<<<< HEAD
             metric_group_title = "Custom Script Errors"
             error_metric_dict.update({metric_group_title: custom_script_errors})
             troubleshooting_links.update(
@@ -377,9 +359,6 @@
                     "(https://docs.aws.amazon.com/parallelcluster/latest/ug/troubleshooting.html)"
                 }
             )
-=======
-            error_metric_dict.update({"Custom Script Errors": custom_script_errors})
->>>>>>> 85ff3534
 
         self._add_text_widget("## Metrics for Common Errors")
         custom_namespace = "ParallelCluster/Errors/" + self.config.cluster_name
@@ -399,11 +378,8 @@
                     statistic="Sum",
                 )
                 metric_list.append(cloudwatch_metric)
-<<<<<<< HEAD
             graph_widget = self._generate_graph_widget(title, metric_list)
-=======
-            graph_widget = self._generate_graph_widget(title, metric_list, True)
->>>>>>> 85ff3534
+
             widgets_list.append(graph_widget)
 
         self.cloudwatch_dashboard.add_widgets(*widgets_list)
