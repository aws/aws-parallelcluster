# Copyright 2021 Amazon.com, Inc. or its affiliates. All Rights Reserved.
#
# Licensed under the Apache License, Version 2.0 (the "License"). You may not use this file except in compliance
# with the License. A copy of the License is located at
#
# http://aws.amazon.com/apache2.0/
#
# or in the "LICENSE.txt" file accompanying this file. This file is distributed on an "AS IS" BASIS, WITHOUT WARRANTIES
# OR CONDITIONS OF ANY KIND, express or implied. See the License for the specific language governing permissions and
# limitations under the License.
from collections import defaultdict, namedtuple

from aws_cdk import aws_cloudwatch as cloudwatch
from aws_cdk import aws_ec2 as ec2
from aws_cdk import aws_logs as logs
from aws_cdk.core import Construct, Duration, Stack

from pcluster.config.cluster_config import (
    BaseClusterConfig,
    CommonSchedulerClusterConfig,
    SharedFsxLustre,
    SharedStorageType,
)

MAX_WIDTH = 24


class Coord:
    """Create coordinates for locating cloudwatch graphs."""

    def __init__(self, x_value: int, y_value: int):
        self.x_value = x_value
        self.y_value = y_value


_PclusterMetric = namedtuple("_PclusterMetric", ["title", "metrics", "supported_vol_types"])
_CustomMetricFilter = namedtuple("MetricFilter", ["metric_name", "filter_pattern"])
_Filter = namedtuple("new_filter", ["pattern", "param"])
_CWLogWidget = namedtuple(
    "_CWLogWidget",
    ["title", "conditions", "fields", "filters", "sort", "limit"],
)


def new_pcluster_metric(title=None, metrics=None, supported_vol_types=None):
    return _PclusterMetric(title, metrics, supported_vol_types)


class CWDashboardConstruct(Construct):
    """Create the resources required when creating cloudwatch dashboard."""

    def __init__(
        self,
        scope: Construct,
        stack_name: str,
        id: str,
        cluster_config: BaseClusterConfig,
        head_node_instance: ec2.CfnInstance,
        shared_storage_infos: dict,
        cw_log_group_name: str,
        cw_log_group: logs.CfnLogGroup,
    ):
        super().__init__(scope, id)
        self.stack_scope = scope
        self.stack_name = stack_name
        self.config = cluster_config
        self.head_node_instance = head_node_instance
        self.shared_storage_infos = shared_storage_infos
        self.cw_log_group_name = cw_log_group_name
        self.cw_log_group = cw_log_group

        self.dashboard_name = self.stack_name + "-" + self._stack_region
        self.coord = Coord(x_value=0, y_value=0)
        self.graph_width = 6
        self.graph_height = 6
        self.logs_width = MAX_WIDTH
        self.logs_height = 6
        self.empty_section = True
        self.dashboard = None

        self._add_resources()

    # -- Utility methods --------------------------------------------------------------------------------------------- #

    @property
    def _stack_region(self):
        return Stack.of(self).region

    # -- Resources --------------------------------------------------------------------------------------------------- #

    def _add_resources(self):

        # Initialize a cloudwatch dashboard
        self.cloudwatch_dashboard = cloudwatch.Dashboard(
            self.stack_scope, "CloudwatchDashboard", dashboard_name=self.dashboard_name
        )

        # Create a text widget for title "Head Node EC2 metrics"
        self._add_text_widget("# Head Node EC2 Metrics")

        # Add head node instance graphs
        self._add_head_node_instance_metrics_graphs()

        ebs_metrics = [
            new_pcluster_metric(title="Read/Write Ops", metrics=["VolumeReadOps", "VolumeWriteOps"]),
            new_pcluster_metric(title="Read/Write Bytes", metrics=["VolumeReadBytes", "VolumeWriteBytes"]),
            new_pcluster_metric(title="Total Read/Write Time", metrics=["VolumeTotalReadTime", "VolumeTotalWriteTime"]),
            new_pcluster_metric(title="Queue Length", metrics=["VolumeQueueLength"]),
            new_pcluster_metric(title="Idle Time", metrics=["VolumeIdleTime"]),
        ]

        conditional_ebs_metrics = [
            new_pcluster_metric(
                title="Consumed Read/Write Ops",
                metrics="VolumeConsumedReadWriteOps",
                supported_vol_types=["io1", "io2", "gp3"],
            ),
            new_pcluster_metric(
                title="Throughput Percentage",
                metrics="VolumeThroughputPercentage",
                supported_vol_types=["io1", "io2", "gp3"],
            ),
            new_pcluster_metric(
                title="Burst Balance", metrics="BurstBalance", supported_vol_types=["gp2", "st1", "sc1"]
            ),
        ]

        # Add EBS and RAID metrics graphs
        for storage_type, title in [
            (SharedStorageType.EBS, "## EBS Metrics"),
            (SharedStorageType.RAID, "## RAID Metrics"),
        ]:
            if len(self.shared_storage_infos[storage_type]) > 0:
                self._add_volume_metrics_graphs(title, storage_type, ebs_metrics, conditional_ebs_metrics)

        # Add EFS metrics graphs
        if len(self.shared_storage_infos[SharedStorageType.EFS]) > 0:
            self._add_efs_metrics_graphs()

        # Add FSx metrics graphs
        if len(self.shared_storage_infos[SharedStorageType.FSX]) > 0:
            self._add_fsx_metrics_graphs()

<<<<<<< HEAD
        # Head Node logs, adds custom metrics if CW Logs are enabled
=======
        # Head Node logs add custom metrics if cw_log and metrics are enabled
>>>>>>> 676b093e
        if self.config.is_cw_logging_enabled:
            self._add_cw_log()
            if self.config.are_custom_errors_enabled:
                self.add_custom_error_metrics()

    def _update_coord(self, d_x, d_y):
        """Calculate coordinates for the new graph."""
        self.coord.x_value = self.coord.x_value + d_x
        x_value = self.coord.x_value + d_x
        if x_value > MAX_WIDTH:  # updates both x and y values
            self.coord.x_value = 0
            self.coord.y_value += d_y

    def _update_coord_after_section(self, d_y):
        """Calculate section header coordinates."""
        self.coord.y_value = self.coord.y_value + d_y

    def _reset_coord(self):
        self.coord = Coord(0, 0)

    def _is_logs_section_empty(self, section_widgets):
        """Check if a section will be empty."""
        self.empty_section = True
        for log_params in section_widgets.widgets:
            if log_params.conditions:
                for cond_dict in log_params.conditions:
                    if cond_dict.param in cond_dict.allowed_values:
                        self.empty_section = False
                        return
            else:
                self.empty_section = False
                return

    def _add_text_widget(self, markdown):
        """Add the textwidget to the cloudwatch dashboard and update coordinates."""
        text_widget = cloudwatch.TextWidget(markdown="\n" + markdown + "\n", height=1, width=MAX_WIDTH)
        text_widget.position(x=self.coord.x_value, y=self.coord.y_value)
        self.cloudwatch_dashboard.add_widgets(text_widget)
        self._update_coord_after_section(d_y=1)

    def _generate_graph_widget(self, title, metric_list, error_label):
        """Generate a graph widget and update the coordinates."""
        if error_label:
            widget = cloudwatch.GraphWidget(
                title=title,
                left=metric_list,
                region=self._stack_region,
                width=self.graph_width,
                height=self.graph_height,
                left_annotations=[
                    cloudwatch.HorizontalAnnotation(
                        value=1, label="github.com/aws/aws-parallelcluster/wiki#known-issues-"
                    ),
                ],
            )
        else:
            widget = cloudwatch.GraphWidget(
                title=title,
                left=metric_list,
                region=self._stack_region,
                width=self.graph_width,
                height=self.graph_height,
            )
        widget.position(x=self.coord.x_value, y=self.coord.y_value)
        self._update_coord(self.graph_width, self.graph_height)
        return widget

    def _generate_ec2_metrics_list(self, metrics):
        metric_list = []
        for metric in metrics:
            cloudwatch_metric = cloudwatch.Metric(
                namespace="AWS/EC2", metric_name=metric, dimensions_map={"InstanceId": self.head_node_instance.ref}
            )
            metric_list.append(cloudwatch_metric)
        return metric_list

    def _add_conditional_storage_widgets(
        self,
        conditional_metrics,
        volumes_list,
        namespace,
        dimension_vol_name,
        vol_attribute_name,
    ):
        """Add widgets for conditional metrics for EBS, Raid and EFS."""
        widgets_list = []
        for metric_condition_params in conditional_metrics:
            metric_list = []
            for volume in volumes_list:
                if getattr(volume.config, vol_attribute_name) in metric_condition_params.supported_vol_types:
                    cloudwatch_metric = cloudwatch.Metric(
                        namespace=namespace,
                        metric_name=metric_condition_params.metrics,
                        dimensions_map={dimension_vol_name: volume.id},
                    )
                    metric_list.append(cloudwatch_metric)

            if len(metric_list) > 0:  # Add the metrics only if there exist support volumes for it
                graph_widget = self._generate_graph_widget(metric_condition_params.title, metric_list, False)
                widgets_list.append(graph_widget)
        return widgets_list

    def custom_pcluster_metric_filter(self, metric_name, filter_pattern, custom_namespace):
        """Adding custom metric filter from named tuple."""
        metric_filter = logs.CfnMetricFilter(
            scope=self.stack_scope,
            id=metric_name + " Filter",
            filter_pattern=filter_pattern,
            log_group_name=self.cw_log_group_name,
            metric_transformations=[
                logs.CfnMetricFilter.MetricTransformationProperty(
                    metric_namespace=custom_namespace,
                    metric_name=metric_name,
                    metric_value="1",
                    default_value=0,
                )
            ],
        )
        metric_filter.add_depends_on(self.cw_log_group)
        return metric_filter

    def add_custom_error_metrics(self):
        """Create custom error metric filter and outputs to cloudwatch graph."""
        jobs_not_starting_errors = [
            _CustomMetricFilter(
                metric_name="Mismatch between IAM Group",
                filter_pattern="?UnauthorizedOperation ?AccessDeniedException",
            ),
            _CustomMetricFilter(
                metric_name="AMI larger than root volume",
                filter_pattern="InvalidBlockDeviceMapping",
            ),
            _CustomMetricFilter(
                metric_name="Vcpu limit",
                filter_pattern="VcpuLimitExceeded",
            ),
            _CustomMetricFilter(
                metric_name="Volume Limit",
                filter_pattern="?VolumeLimitExceeded ?InsufficientVolumeCapacity",
            ),
            _CustomMetricFilter(
                metric_name="Node Capacity Insufficient",
                filter_pattern="?InsufficientInstanceCapacity ?InsufficientHostCapacity "
<<<<<<< HEAD
                               "?InsufficientReservedInstanceCapacity ?InsufficientCapacity",
=======
                "?InsufficientReservedInstanceCapacity ?InsufficientCapacity",
>>>>>>> 676b093e
            ),
        ]

        custom_script_errors = [
            _CustomMetricFilter(
                metric_name="Cannot retrieve custom script",
                filter_pattern="error occurred 403 when calling the HeadObject operation Forbidden",
            ),
            _CustomMetricFilter(
                metric_name="Error With Custom Script",
                filter_pattern="Failed to run bootstrap recipes",
            ),
            _CustomMetricFilter(
                metric_name="Script Timeout",
                filter_pattern="WARNING Node bootstrap error Resume timeout "
<<<<<<< HEAD
                               "expires state DOWN CLOUD POWERED DOWN NOT RESPONDING",
=======
                "expires state DOWN CLOUD POWERED DOWN NOT RESPONDING",
>>>>>>> 676b093e
            ),
        ]

        compute_node_events = [
            _CustomMetricFilter(
                metric_name="Unexpected Termination of Compute Nodes",
                filter_pattern="WARNING Node state check no corresponding instance in EC2 for node",
            ),
            _CustomMetricFilter(
                metric_name="EC2 Health Check",
                filter_pattern="Nodes not responding setting DOWN",
            ),
            _CustomMetricFilter(
                metric_name="EC2 Maintenance Events",
                filter_pattern="Setting nodes failing health check type ec2_health_check to DRAIN",
            ),
            _CustomMetricFilter(
                metric_name="Slurm Health Check Failure",
                filter_pattern="Performing actions for health check type scheduled_events_check",
            ),
        ]

        other_potential_issues = [
            _CustomMetricFilter(
                metric_name="Errors and Warnings",
                filter_pattern="?error ?Error ?ERROR ?WARNING ?Warning ?warning",
            ),
        ]

        error_metric_dict = {
            "Other Error and Warning Messages": other_potential_issues,
            "Jobs Not Starting Errors": jobs_not_starting_errors,
            "Issues with EC2 Instances": compute_node_events,
        }

        keys_list = list(error_metric_dict)
        troubleshooting_links = {
            keys_list[0]: "General [Troubleshooting Resources]"
            "(https://docs.aws.amazon.com/parallelcluster/latest/ug/troubleshooting.html)",
            keys_list[1]: "Jobs not starting [Troubleshooting Resources]"
            "(https://docs.aws.amazon.com/parallelcluster/latest/ug/troubleshooting-v3.html)",
            keys_list[2]: "Issues with EC2 [Troubleshooting Resources]"
            "(https://docs.aws.amazon.com/parallelcluster/latest/ug/troubleshooting.html)",
        }

        if self.config.head_node.custom_actions or (
            isinstance(self.config, CommonSchedulerClusterConfig) and self.config.do_compute_nodes_have_custom_actions
        ):
            metric_group_title = "Custom Script Errors"
            error_metric_dict.update({metric_group_title: custom_script_errors})
            troubleshooting_links.update(
                {
                    metric_group_title: "Problems with custom actions [Troubleshooting Resources]"
                    "(https://docs.aws.amazon.com/parallelcluster/latest/ug/troubleshooting.html)"
                }
            )

        self._add_text_widget("## Metrics for Common Errors")
        custom_namespace = "ParallelCluster/Errors/" + self.config.cluster_name
        widgets_list = []
        for title, metric_filters in error_metric_dict.items():
            metric_list = []
            for new_filter in metric_filters:
                self.custom_pcluster_metric_filter(
                    metric_name=new_filter.metric_name,
                    filter_pattern=new_filter.filter_pattern,
                    custom_namespace=custom_namespace,
                )
                cloudwatch_metric = cloudwatch.Metric(
                    namespace=custom_namespace,
                    metric_name=new_filter.metric_name,
                    period=Duration.minutes(1),
                    statistic="Sum",
                )
                metric_list.append(cloudwatch_metric)
<<<<<<< HEAD
            graph_widget = self._generate_graph_widget(title, metric_list)
=======
            graph_widget = self._generate_graph_widget(title, metric_list, True)
>>>>>>> 676b093e
            widgets_list.append(graph_widget)

        self.cloudwatch_dashboard.add_widgets(*widgets_list)
        self._update_coord_after_section(self.graph_height)

        text_widgets = []
        for key in error_metric_dict:
            text_widget = cloudwatch.TextWidget(markdown="\n" + troubleshooting_links[key] + "\n", height=1, width=6)
            text_widget.position(x=self.coord.x_value, y=self.coord.y_value)
            text_widgets.append(text_widget)
            self.coord.x_value += self.graph_width
        self.cloudwatch_dashboard.add_widgets(*text_widgets)
        self.coord.x_value = 0
        self.coord.y_value += 1

    def _add_storage_widgets(self, metrics, storages_list, namespace, dimension_name):
        widgets_list = []
        for metrics_param in metrics:
            metric_list = []
            for metric in metrics_param.metrics:
                for storage in storages_list:
                    cloudwatch_metric = cloudwatch.Metric(
                        namespace=namespace,
                        metric_name=metric,
                        dimensions_map={dimension_name: storage.id},
                    )
                    metric_list.append(cloudwatch_metric)
            graph_widget = self._generate_graph_widget(metrics_param.title, metric_list, False)
            widgets_list.append(graph_widget)
        return widgets_list

    def _add_fsx_widgets(self, storages_list):
        common_metrics = [
            new_pcluster_metric(title="Data Read/Write Ops", metrics=["DataReadOperations", "DataWriteOperations"]),
            new_pcluster_metric(title="Data Read/Write Bytes", metrics=["DataReadBytes", "DataWriteBytes"]),
        ]
        free_data_storage_capacity_graph_title = "Free Data Storage Capacity"
        lustre_metrics = common_metrics + [
            new_pcluster_metric(title=free_data_storage_capacity_graph_title, metrics=["FreeDataStorageCapacity"])
        ]
        namespace = "AWS/FSx"
        metric_graphs = defaultdict(list)
        for index, storage in enumerate(storages_list):
            if isinstance(storage.config, SharedFsxLustre):
                metrics = lustre_metrics
                dimensions_map = {"FileSystemId": storage.id}
            else:
                metrics = common_metrics
                dimensions_map = {"FileSystemId": storage.config.file_system_id, "VolumeId": storage.id}

                # FSx Ontap/OpenZFS do not provide free capacity metric. The code below generates the metric using math.
                free_capacity_metric = cloudwatch.MathExpression(
                    label=f"{storage.id} FreeDataStorageCapacity",
                    expression=f"capacity{index} - used_capacity{index}",
                    using_metrics={
                        f"capacity{index}": cloudwatch.Metric(
                            namespace=namespace,
                            metric_name="StorageCapacity",
                            dimensions_map=dimensions_map,
                        ),
                        f"used_capacity{index}": cloudwatch.Metric(
                            namespace=namespace,
                            metric_name="UsedStorageCapacity",
                            dimensions_map=dimensions_map,
                        ),
                    },
                )
                metric_graphs[free_data_storage_capacity_graph_title].append(free_capacity_metric)
            for metrics_param in metrics:
                metric_list = metric_graphs[metrics_param.title]
                for metric in metrics_param.metrics:
                    cloudwatch_metric = cloudwatch.Metric(
                        namespace=namespace,
                        metric_name=metric,
                        dimensions_map=dimensions_map,
                    )
                    metric_list.append(cloudwatch_metric)
        widgets_list = []
        for title, metric_list in metric_graphs.items():
            widgets_list.append(self._generate_graph_widget(title, metric_list, False))
        return widgets_list

    def _add_head_node_instance_metrics_graphs(self):
        # Create a text widget for subtitle "Head Node Instance Metrics"
        self._add_text_widget("## Head Node Instance Metrics")

        # EC2 metrics graph for head node instance
        ec2_metrics = [
            new_pcluster_metric(title="CPU Utilization", metrics=["CPUUtilization"]),
            new_pcluster_metric(title="Network Packets In/Out", metrics=["NetworkPacketsIn", "NetworkPacketsOut"]),
            new_pcluster_metric(title="Network In and Out", metrics=["NetworkIn", "NetworkOut"]),
            new_pcluster_metric(title="Disk Read/Write Bytes", metrics=["DiskReadBytes", "DiskWriteBytes"]),
            new_pcluster_metric(title="Disk Read/Write Ops", metrics=["DiskReadOps", "DiskWriteOps"]),
        ]

        # Create EC2 metrics graphs and update coordinates
        widgets_list = []
        for metrics_param in ec2_metrics:
            metrics_list = self._generate_ec2_metrics_list(metrics_param.metrics)
            graph_widget = self._generate_graph_widget(metrics_param.title, metrics_list, False)
            widgets_list.append(graph_widget)
        self.cloudwatch_dashboard.add_widgets(*widgets_list)
        self._update_coord_after_section(self.graph_height)

    def _add_volume_metrics_graphs(self, title, storage_type, ebs_metrics, conditional_ebs_metrics):
        self._add_text_widget(title)

        # Get a list of volumes
        volumes_list = self.shared_storage_infos[storage_type]

        # Unconditional EBS metrics
        widgets_list = self._add_storage_widgets(
            metrics=ebs_metrics, storages_list=volumes_list, namespace="AWS/EBS", dimension_name="VolumeId"
        )

        # Conditional EBS metrics
        widgets_list += self._add_conditional_storage_widgets(
            conditional_metrics=conditional_ebs_metrics,
            volumes_list=volumes_list,
            namespace="AWS/EBS",
            dimension_vol_name="VolumeId",
            vol_attribute_name="volume_type",
        )

        # Add unconditional metrics graphs and conditional volumes metrics graphs
        self.cloudwatch_dashboard.add_widgets(*widgets_list)
        self._update_coord_after_section(self.graph_height)

    def _add_efs_metrics_graphs(self):
        self._add_text_widget("## EFS Metrics")
        efs_volumes_list = self.shared_storage_infos[SharedStorageType.EFS]

        # Unconditional EFS metrics
        efs_metrics = [
            new_pcluster_metric(title="Burst Credit Balance", metrics=["BurstCreditBalance"]),
            new_pcluster_metric(title="Client Connections", metrics=["ClientConnections"]),
            new_pcluster_metric(title="Total IO Bytes", metrics=["TotalIOBytes"]),
            new_pcluster_metric(title="Permitted Throughput", metrics=["PermittedThroughput"]),
            new_pcluster_metric(title="Data Read/Write IO Bytes", metrics=["DataReadIOBytes", "DataWriteIOBytes"]),
        ]
        widgets_list = self._add_storage_widgets(
            metrics=efs_metrics, storages_list=efs_volumes_list, namespace="AWS/EFS", dimension_name="FileSystemId"
        )

        # Conditional EFS metrics
        conditional_efs_metrics_params = [
            new_pcluster_metric(
                title="Percent IO Limit", metrics="PercentIOLimit", supported_vol_types=["generalPurpose"]
            ),
        ]
        widgets_list += self._add_conditional_storage_widgets(
            conditional_metrics=conditional_efs_metrics_params,
            volumes_list=efs_volumes_list,
            namespace="AWS/EFS",
            dimension_vol_name="FileSystemId",
            vol_attribute_name="performance_mode",
        )

        # Add unconditional metrics graphs and conditional EFS metrics graphs
        self.cloudwatch_dashboard.add_widgets(*widgets_list)
        self._update_coord_after_section(self.graph_height)

    def _add_fsx_metrics_graphs(self):
        self._add_text_widget("## FSx Metrics")
        fsx_volumes_list = self.shared_storage_infos[SharedStorageType.FSX]

        # Add FSx metrics graphs and update coordinates
        widgets_list = self._add_fsx_widgets(
            storages_list=fsx_volumes_list,
        )
        self.cloudwatch_dashboard.add_widgets(*widgets_list)
        self._update_coord_after_section(self.graph_height)

    def _add_cw_log(self):
        # Create a text widget for subtitle "Head Node Logs"
        self._add_text_widget("## Head Node Logs")

        dcv_enabled = self.config.is_dcv_enabled
        scheduler = self.config.scheduling.scheduler
        base_os = self.config.image.os
        head_private_ip = self.head_node_instance.attr_private_ip

        Condition = namedtuple("Condition", ["allowed_values", "param"])
        SectionWidgets = namedtuple("SectionWidgets", ["section_title", "widgets"])

        sections_widgets = [
            SectionWidgets(
                "ParallelCluster's logs",
                [
                    self._new_cw_log_widget(
                        title="clustermgtd",
                        conditions=[Condition(["slurm"], scheduler)],
                        filters=[self._new_filter(pattern=f"{head_private_ip}.*clustermgtd")],
                    ),
                    self._new_cw_log_widget(
                        title="slurm_resume",
                        conditions=[Condition(["slurm"], scheduler)],
                        filters=[self._new_filter(pattern=f"{head_private_ip}.*slurm_resume")],
                    ),
                    self._new_cw_log_widget(
                        title="slurm_suspend",
                        conditions=[Condition(["slurm"], scheduler)],
                        filters=[self._new_filter(pattern=f"{head_private_ip}.*slurm_suspend")],
                    ),
                ],
            ),
            SectionWidgets(
                "Scheduler's logs",
                [
                    self._new_cw_log_widget(
                        title="slurmctld",
                        conditions=[Condition(["slurm"], scheduler)],
                        filters=[self._new_filter(pattern=f"{head_private_ip}.*slurmctld")],
                    ),
                ],
            ),
            SectionWidgets(
                "NICE DCV integration logs",
                [
                    self._new_cw_log_widget(
                        title="dcv-ext-authenticator",
                        conditions=[Condition([True], dcv_enabled)],
                        filters=[self._new_filter(pattern=f"{head_private_ip}.*dcv-ext-authenticator")],
                    ),
                    self._new_cw_log_widget(
                        title="dcv-authenticator",
                        conditions=[Condition([True], dcv_enabled)],
                        filters=[self._new_filter(pattern=f"{head_private_ip}.*dcv-authenticator")],
                    ),
                    self._new_cw_log_widget(
                        title="dcv-agent",
                        conditions=[Condition([True], dcv_enabled)],
                        filters=[self._new_filter(pattern=f"{head_private_ip}.*dcv-agent")],
                    ),
                    self._new_cw_log_widget(
                        title="dcv-xsession",
                        conditions=[Condition([True], dcv_enabled)],
                        filters=[self._new_filter(pattern=f"{head_private_ip}.*dcv-xsession")],
                    ),
                    self._new_cw_log_widget(
                        title="dcv-server",
                        conditions=[Condition([True], dcv_enabled)],
                        filters=[self._new_filter(pattern=f"{head_private_ip}.*dcv-server")],
                    ),
                    self._new_cw_log_widget(
                        title="dcv-session-launcher",
                        conditions=[Condition([True], dcv_enabled)],
                        filters=[self._new_filter(pattern=f"{head_private_ip}.*dcv-session-launcher")],
                    ),
                    self._new_cw_log_widget(
                        title="Xdcv",
                        conditions=[Condition([True], dcv_enabled)],
                        filters=[self._new_filter(pattern=f"{head_private_ip}.*Xdcv")],
                    ),
                ],
            ),
            SectionWidgets(
                "System's logs",
                [
                    self._new_cw_log_widget(
                        title="system-messages",
                        conditions=[Condition(["alinux2", "centos7"], base_os)],
                        filters=[self._new_filter(pattern=f"{head_private_ip}.*system-messages")],
                    ),
                    self._new_cw_log_widget(
                        title="syslog",
                        conditions=[Condition(["ubuntu1804", "ubuntu2004"], base_os)],
                        filters=[self._new_filter(pattern=f"{head_private_ip}.*syslog")],
                    ),
                    self._new_cw_log_widget(
                        title="cfn-init",
                        filters=[self._new_filter(pattern=f"{head_private_ip}.*cfn-init")],
                    ),
                    self._new_cw_log_widget(
                        title="chef-client",
                        filters=[self._new_filter(pattern=f"{head_private_ip}.*chef-client")],
                    ),
                    self._new_cw_log_widget(
                        title="cloud-init",
                        filters=[self._new_filter(pattern=f"{head_private_ip}.*cloud-init$")],
                    ),
                    self._new_cw_log_widget(
                        title="supervisord",
                        filters=[self._new_filter(pattern=f"{head_private_ip}.*supervisord")],
                    ),
                ],
            ),
        ]
        for section_widgets in sections_widgets:
            self._is_logs_section_empty(section_widgets)
            if not self.empty_section:
                self._add_text_widget(f"## {section_widgets.section_title}")
                for log_params in section_widgets.widgets:

                    # Check if the log need to added
                    passed_condition = True
                    if log_params.conditions:
                        for cond_dict in log_params.conditions:
                            passed_condition = cond_dict.param in cond_dict.allowed_values

                    # Add logs to dashboard
                    if passed_condition:
                        query_lines = ["fields {0}".format(",".join(log_params.fields))]
                        for filter in log_params.filters:
                            query_lines.append(f"filter {filter.param} like /{filter.pattern}/")
                        query_lines.extend([f"sort {log_params.sort}", f"limit {log_params.limit}"])

                        widget = cloudwatch.LogQueryWidget(
                            title=log_params.title,
                            region=self._stack_region,
                            width=self.logs_width,
                            height=self.logs_height,
                            log_group_names=[self.cw_log_group_name],
                            query_lines=query_lines,
                        )
                        widget.position(x=self.coord.x_value, y=self.coord.y_value)
                        self._update_coord(self.logs_width, self.logs_height)
                        self.cloudwatch_dashboard.add_widgets(widget)

    def _new_cw_log_widget(self, title=None, conditions=None, fields=None, filters=None, sort=None, limit=None):
        if fields is None:
            fields = ["@timestamp", "@message"]
        if sort is None:
            sort = "@timestamp desc"
        if limit is None:
            limit = 100
        return _CWLogWidget(title, conditions, fields, filters, sort, limit)

    def _new_filter(self, pattern=None, param=None):
        if param is None:
            param = "@logStream"
        return _Filter(pattern, param)<|MERGE_RESOLUTION|>--- conflicted
+++ resolved
@@ -141,11 +141,7 @@
         if len(self.shared_storage_infos[SharedStorageType.FSX]) > 0:
             self._add_fsx_metrics_graphs()
 
-<<<<<<< HEAD
-        # Head Node logs, adds custom metrics if CW Logs are enabled
-=======
         # Head Node logs add custom metrics if cw_log and metrics are enabled
->>>>>>> 676b093e
         if self.config.is_cw_logging_enabled:
             self._add_cw_log()
             if self.config.are_custom_errors_enabled:
@@ -186,29 +182,15 @@
         self.cloudwatch_dashboard.add_widgets(text_widget)
         self._update_coord_after_section(d_y=1)
 
-    def _generate_graph_widget(self, title, metric_list, error_label):
+    def _generate_graph_widget(self, title, metric_list):
         """Generate a graph widget and update the coordinates."""
-        if error_label:
-            widget = cloudwatch.GraphWidget(
-                title=title,
-                left=metric_list,
-                region=self._stack_region,
-                width=self.graph_width,
-                height=self.graph_height,
-                left_annotations=[
-                    cloudwatch.HorizontalAnnotation(
-                        value=1, label="github.com/aws/aws-parallelcluster/wiki#known-issues-"
-                    ),
-                ],
-            )
-        else:
-            widget = cloudwatch.GraphWidget(
-                title=title,
-                left=metric_list,
-                region=self._stack_region,
-                width=self.graph_width,
-                height=self.graph_height,
-            )
+        widget = cloudwatch.GraphWidget(
+            title=title,
+            left=metric_list,
+            region=self._stack_region,
+            width=self.graph_width,
+            height=self.graph_height,
+        )
         widget.position(x=self.coord.x_value, y=self.coord.y_value)
         self._update_coord(self.graph_width, self.graph_height)
         return widget
@@ -244,7 +226,7 @@
                     metric_list.append(cloudwatch_metric)
 
             if len(metric_list) > 0:  # Add the metrics only if there exist support volumes for it
-                graph_widget = self._generate_graph_widget(metric_condition_params.title, metric_list, False)
+                graph_widget = self._generate_graph_widget(metric_condition_params.title, metric_list)
                 widgets_list.append(graph_widget)
         return widgets_list
 
@@ -289,11 +271,7 @@
             _CustomMetricFilter(
                 metric_name="Node Capacity Insufficient",
                 filter_pattern="?InsufficientInstanceCapacity ?InsufficientHostCapacity "
-<<<<<<< HEAD
-                               "?InsufficientReservedInstanceCapacity ?InsufficientCapacity",
-=======
                 "?InsufficientReservedInstanceCapacity ?InsufficientCapacity",
->>>>>>> 676b093e
             ),
         ]
 
@@ -309,11 +287,7 @@
             _CustomMetricFilter(
                 metric_name="Script Timeout",
                 filter_pattern="WARNING Node bootstrap error Resume timeout "
-<<<<<<< HEAD
-                               "expires state DOWN CLOUD POWERED DOWN NOT RESPONDING",
-=======
                 "expires state DOWN CLOUD POWERED DOWN NOT RESPONDING",
->>>>>>> 676b093e
             ),
         ]
 
@@ -389,11 +363,7 @@
                     statistic="Sum",
                 )
                 metric_list.append(cloudwatch_metric)
-<<<<<<< HEAD
-            graph_widget = self._generate_graph_widget(title, metric_list)
-=======
             graph_widget = self._generate_graph_widget(title, metric_list, True)
->>>>>>> 676b093e
             widgets_list.append(graph_widget)
 
         self.cloudwatch_dashboard.add_widgets(*widgets_list)
@@ -421,7 +391,7 @@
                         dimensions_map={dimension_name: storage.id},
                     )
                     metric_list.append(cloudwatch_metric)
-            graph_widget = self._generate_graph_widget(metrics_param.title, metric_list, False)
+            graph_widget = self._generate_graph_widget(metrics_param.title, metric_list)
             widgets_list.append(graph_widget)
         return widgets_list
 
@@ -473,7 +443,7 @@
                     metric_list.append(cloudwatch_metric)
         widgets_list = []
         for title, metric_list in metric_graphs.items():
-            widgets_list.append(self._generate_graph_widget(title, metric_list, False))
+            widgets_list.append(self._generate_graph_widget(title, metric_list))
         return widgets_list
 
     def _add_head_node_instance_metrics_graphs(self):
@@ -493,7 +463,7 @@
         widgets_list = []
         for metrics_param in ec2_metrics:
             metrics_list = self._generate_ec2_metrics_list(metrics_param.metrics)
-            graph_widget = self._generate_graph_widget(metrics_param.title, metrics_list, False)
+            graph_widget = self._generate_graph_widget(metrics_param.title, metrics_list)
             widgets_list.append(graph_widget)
         self.cloudwatch_dashboard.add_widgets(*widgets_list)
         self._update_coord_after_section(self.graph_height)
