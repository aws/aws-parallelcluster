--- conflicted
+++ resolved
@@ -19,11 +19,8 @@
 **head_node** | [**EC2Instance**](EC2Instance.md) |  | [optional] 
 **login_nodes** | [**LoginNodesPool**](LoginNodesPool.md) |  | [optional] 
 **failures** | [**[Failure]**](Failure.md) | Failures array containing failures reason and code when the stack is in CREATE_FAILED status. | [optional] 
-<<<<<<< HEAD
 **details** | [**Detail**](Detail.md) | Detailed information about the cluster, provided only when the &#39;verbose&#39; flag is set to true. | [optional]
-=======
-**details** | [**[Detail]**](Detail.md) | Detailed information about the cluster, provided only when the &#39;verbose&#39; flag is set to true. | [optional] 
->>>>>>> 0f103855
+
 **any string name** | **bool, date, datetime, dict, float, int, list, str, none_type** | any string name can be used but the value must be the correct type | [optional]
 
 [[Back to Model list]](../README.md#documentation-for-models) [[Back to API list]](../README.md#documentation-for-api-endpoints) [[Back to README]](../README.md)
