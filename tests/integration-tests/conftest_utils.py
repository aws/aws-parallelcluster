--- conflicted
+++ resolved
@@ -180,13 +180,10 @@
             os=get_user_prop(item, "os"),
             feature=get_user_prop(item, "feature"),
             instance_type=get_user_prop(item, "instance"),
-<<<<<<< HEAD
             global_build_number=item.config.getoption("--global-build-number"),
-=======
             cli_commit=item.config.getoption("--pcluster-git-ref"),
             cookbook_commit=item.config.getoption("--cookbook-git-ref"),
             node_commit=item.config.getoption("--node-git-ref"),
->>>>>>> b63a4558
             setup_metadata=PhaseMetadata(
                 rep.when,
                 status=rep.outcome,
