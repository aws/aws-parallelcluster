--- conflicted
+++ resolved
@@ -446,109 +446,4 @@
         .get("computeEnvironments")[0]
         .get("computeResources")
         .get("bidPercentage")
-<<<<<<< HEAD
-    )
-
-
-@pytest.mark.usefixtures("instance")
-def test_update_head_node(
-    region, os, pcluster_config_reader, s3_bucket_factory, ami_copy, clusters_factory, test_datadir
-):
-    # Create S3 bucket for pre/post install scripts
-    bucket_name = s3_bucket_factory()
-    bucket = boto3.resource("s3", region_name=region).Bucket(bucket_name)
-    bucket.upload_file(str(test_datadir / "preinstall.sh"), "scripts/preinstall.sh")
-    bucket.upload_file(str(test_datadir / "postinstall.sh"), "scripts/postinstall.sh")
-
-    # Create cluster with initial configuration
-    pcluster_ami_id = retrieve_latest_ami(region, os, ami_type="pcluster")
-    head_node_ami_id = ami_copy(pcluster_ami_id, "-".join(["test", "update", "head", "node", generate_random_string()]))
-    init_config_file = pcluster_config_reader(resource_bucket=bucket_name, global_custom_ami=pcluster_ami_id)
-    cluster = clusters_factory(init_config_file)
-
-    # Command executors
-    command_executor = RemoteCommandExecutor(cluster)
-    slurm_commands = SlurmCommands(command_executor)
-
-    # Submit a job to verify that job submission works in cluster creation
-    _test_job_submission(slurm_commands, "sleep 30", 1, "static&c5.xlarge")
-
-    update_parameters = {"instance": "t2.xlarge", "root_volume_size": 50, "encrypted": "true", "volume_type": "gp2"}
-    # stop compute fleet and update cluster
-    cluster.stop()
-    logging.info("Sleep 120 seconds to wait cluster stop.")
-    time.sleep(120)
-    updated_config_file = pcluster_config_reader(
-        config_file="pcluster.config.update.yaml",
-        instance=update_parameters.get("instance"),
-        bucket=bucket_name,
-        resource_bucket=bucket_name,
-        encrypted=update_parameters.get("encrypted"),
-        volume_type=update_parameters.get("volume_type"),
-        root_volume_size=update_parameters.get("root_volume_size"),
-        global_custom_ami=pcluster_ami_id,
-        head_node_custom_ami=head_node_ami_id,
-    )
-
-    cluster.update(str(updated_config_file), force_update="true")
-
-    head_node_id = cluster.get_cluster_instance_ids(node_type="HeadNode")[0]
-    ec2 = boto3.client("ec2", region)
-    instance_info = ec2.describe_instances(Filters=[], InstanceIds=[head_node_id])["Reservations"][0]["Instances"][0]
-    _test_head_node_root_volume(instance_info, cluster.config, ec2)
-    _test_head_node_instance_type(instance_info, update_parameters.get("instance"))
-    _test_head_node_base_ami(instance_info, head_node_ami_id)
-    # Submit a job to verify that job submission works in cluster update
-    # get updated slurm commands
-    command_executor = RemoteCommandExecutor(cluster)
-    slurm_commands = SlurmCommands(command_executor)
-    _test_job_submission(slurm_commands, "sleep 30", 1, "static&c5.xlarge")
-
-    # Create shared dir for script results
-    command_executor.run_remote_command("sudo mkdir -p /shared/script_results")
-    _check_head_node_script(command_executor, "preinstall", "ABC")
-    _check_head_node_script(command_executor, "postinstall", "DEF")
-
-
-def _test_head_node_root_volume(instance_info, config, ec2):
-    logging.info("checking updated head_node root volume.")
-    volume_id = instance_info["BlockDeviceMappings"][0]["Ebs"]["VolumeId"]
-    volume_info = ec2.describe_volumes(Filters=[], VolumeIds=[volume_id])["Volumes"][0]
-    volume_size = config["HeadNode"]["LocalStorage"]["RootVolume"]["Size"]
-    volume_encrypted = config["HeadNode"]["LocalStorage"]["RootVolume"]["Encrypted"]
-    volume_type = config["HeadNode"]["LocalStorage"]["RootVolume"]["VolumeType"]
-    actual_volume_size = volume_info["Size"]
-    actual_volume_encrypted = volume_info["Encrypted"]
-    actual_volume_type = volume_info["VolumeType"]
-    assert_that(actual_volume_size).is_equal_to(volume_size)
-    assert_that(actual_volume_encrypted).is_equal_to(volume_encrypted)
-    assert_that(actual_volume_type).is_equal_to(volume_type)
-
-
-def _test_head_node_instance_type(instance_info, instance_type):
-    logging.info("checking updated head node instance type.")
-    assert_that(instance_info.get("InstanceType")).is_equal_to(instance_type)
-
-
-def _test_head_node_base_ami(instance_info, head_node_ami_id):
-    logging.info("checking updated head node base ami.")
-    assert_that(instance_info.get("ImageId")).is_equal_to(head_node_ami_id)
-
-
-def _test_job_submission(slurm_commands, job, nodes, constraint):
-    logging.info("checking job submission.")
-    result = slurm_commands.submit_command(job, nodes=nodes, constraint=constraint)
-    job_id = slurm_commands.assert_job_submitted(result.stdout)
-    slurm_commands.wait_job_completed(job_id)
-    slurm_commands.assert_job_succeeded(job_id)
-
-
-def _check_head_node_script(command_executor, script_name, script_arg):
-    command_executor.run_remote_command(
-        "sudo cp /tmp/{0}_out.txt /shared/script_results/{0}_out.txt".format(script_name)
-    )
-    result = command_executor.run_remote_command("sudo cat /shared/script_results/{0}_out.txt".format(script_name))
-    assert_that(result.stdout).matches(r"{0}-{1}".format(script_name, script_arg))
-=======
-    )
->>>>>>> 139e532f
+    )