# Copyright 2020 Amazon.com, Inc. or its affiliates. All Rights Reserved.
#
# Licensed under the Apache License, Version 2.0 (the "License").
# You may not use this file except in compliance with the License.
# A copy of the License is located at
#
# http://aws.amazon.com/apache2.0/
#
# or in the "LICENSE.txt" file accompanying this file.
# This file is distributed on an "AS IS" BASIS, WITHOUT WARRANTIES OR CONDITIONS OF ANY KIND, express or implied.
# See the License for the specific language governing permissions and limitations under the License.
import datetime
import json
import logging
import re
import tarfile
import tempfile

import boto3
import botocore
import pytest
from assertpy import assert_that
from dateutil.parser import parse as date_parse
from framework.credential_providers import run_pcluster_command
from remote_command_executor import RemoteCommandExecutor
from utils import check_status, get_cluster_nodes_instance_ids

from tests.common.assertions import assert_no_errors_in_logs, wait_for_num_instances_in_cluster
from tests.common.utils import get_installed_parallelcluster_version, retrieve_latest_ami


def instance_stream_name(instance, stream_name):
    """Return a stream name given an instance."""
    ip_str = instance["privateIpAddress"].replace(".", "-")
    return "ip-{}.{}.{}".format(ip_str, instance["instanceId"], stream_name)


@pytest.mark.regions(["us-east-2"])
@pytest.mark.instances(["c5.xlarge"])
@pytest.mark.schedulers(["slurm"])
@pytest.mark.oss(["ubuntu1804"])
@pytest.mark.usefixtures("region", "instance")
def test_slurm_cli_commands(
    request, scheduler, region, os, pcluster_config_reader, clusters_factory, s3_bucket_factory
):
    """Test pcluster cli commands are working."""
    # Use long scale down idle time so we know nodes are terminated by pcluster stop
    cluster_config = pcluster_config_reader(scaledown_idletime=60)
    # Generate configuration with warnings and errors
    custom_ami = retrieve_latest_ami(
        region, os, ami_type="official", architecture="x86_64"
    )  # Using custom AMI not tagged by pcluser will generate a warning
    cluster_config_with_warning = pcluster_config_reader(
        config_file="pcluster.config.with.warnings.yaml", custom_ami=custom_ami
    )
    cluster = _test_create_cluster(clusters_factory, cluster_config, cluster_config_with_warning, request)

    _test_describe_cluster(cluster)
    _test_list_cluster(cluster.name, "CREATE_COMPLETE")
    _test_create_or_update_with_warnings(str(cluster_config_with_warning), cluster=cluster)
    check_status(cluster, "CREATE_COMPLETE", "running", "RUNNING")

    _test_describe_instances(cluster)
    _test_describe_instances(cluster, node_type="HeadNode")
    _test_describe_instances(cluster, node_type="Compute")
    _test_describe_instances(cluster, queue_name="ondemand1")
    _test_pcluster_export_cluster_logs(s3_bucket_factory, cluster)
    _test_pcluster_list_cluster_log_streams(cluster)
    _test_pcluster_get_cluster_log_events(cluster)
    _test_pcluster_get_cluster_stack_events(cluster)
    _test_pcluster_compute_fleet(cluster, expected_num_nodes=2)

    remote_command_executor = RemoteCommandExecutor(cluster)
    assert_no_errors_in_logs(remote_command_executor, scheduler)


def _test_create_cluster(clusters_factory, cluster_config, cluster_config_with_warning, request):
    if not request.config.getoption("cluster"):
        # Test below is not compatible with `--cluster` flag. Therefore, skip it if the flag is provided.
        _test_create_or_update_with_warnings(cluster_config_with_warning, clusters_factory)

    cluster = clusters_factory(cluster_config, wait=False)
    if not request.config.getoption("cluster"):
        expected_creation_response = {
            "clusterName": cluster.name,
            "cloudformationStackStatus": "CREATE_IN_PROGRESS",
            "cloudformationStackArn": cluster.cfn_stack_arn,
            "region": cluster.region,
            "version": get_installed_parallelcluster_version(),
            "clusterStatus": "CREATE_IN_PROGRESS",
        }
        assert_that(cluster.creation_response.get("cluster")).is_equal_to(expected_creation_response)
        _test_list_cluster(cluster.name, "CREATE_IN_PROGRESS")
        logging.info("Waiting for CloudFormation stack creation completion")
        cloud_formation = boto3.client("cloudformation")
        waiter = cloud_formation.get_waiter("stack_create_complete")
        waiter.wait(StackName=cluster.name)
    return cluster


def _test_create_or_update_with_warnings(cluster_config_with_warning, clusters_factory=None, cluster=None):
    """
    Test create-cluster or update-cluster with a erroneous configuration file.

    If clusters_factory is not None, this function tests create-cluster.
    Otherwise cluster has to be provided and this function tests update-cluster.
    """
    # clusters_factory and cluster are mutually exclusive but one of them has to be provided
    assert_that(clusters_factory or cluster).is_not_none()
    logging.info("Testing cluster creation/update on a configuration file with 1 error and 2 warnings.")
    custom_ami_tag_warning = {
        "level": "WARNING",
        "type": "CustomAmiTagValidator",
        "message": "The custom AMI may not.*been created by pcluster",
    }
    name_error = {
        "level": "ERROR",
        "type": "NameValidator",
        "message": "Name must begin with a letter and only contain lowercase letters, digits and hyphens.",
    }
    key_pair_warning = {"level": "WARNING", "type": "KeyPairValidator", "message": ".*you do not specify a key pair.*"}
    compute_ami_os_compatible_validator = {
        "level": "WARNING",
        "type": "ComputeAmiOsCompatibleValidator",
        "message": "Could not check compute node AMI*OS and cluster OS*compatibility,",
    }

    test_cases = []

    def construct_validation_error_expected_response(configuration_validation_errors):
        return {
            "configurationValidationErrors": configuration_validation_errors,
            "message": "Invalid cluster configuration.",
        }

    expected_response = construct_validation_error_expected_response(
        [custom_ami_tag_warning, key_pair_warning, name_error, compute_ami_os_compatible_validator]
    )
    test_cases.extend(
        [
            (expected_response, ["--validation-failure-level", "WARNING"]),
            (expected_response, ["--validation-failure-level", "WARNING", "--dryrun", "true"]),
            # Test default --validation-failure-level shows errors and warnings
            (expected_response, None),
        ]
    )

    # Test suppressing a error and a warning
    expected_response = construct_validation_error_expected_response(
        [key_pair_warning, compute_ami_os_compatible_validator]
    )
    test_cases.append(
        (
            expected_response,
            [
                "--validation-failure-level",
                "WARNING",
                "--dryrun",
                "true",
                "--suppress-validators",
                "type:CustomAmiTagValidator",
                "type:NameValidator",
            ],
        )
    )

    # Test dry run with successful validations
    # Test default --validation-failure-level does not fail on warnings
    expected_response = {"message": "Request would have succeeded, but DryRun flag is set."}
    test_cases.extend(
        [
            (expected_response, ["--dryrun", "true", "--suppress-validators", "type:NameValidator"]),
            (
                expected_response,
                [
                    "--validation-failure-level",
                    "WARNING",
                    "--dryrun",
                    "true",
                    "--suppress-validators",
                    "type:CustomAmiTagValidator",
                    "type:NameValidator",
                    "type:KeyPairValidator",
                    "type:ComputeAmiOsCompatibleValidator",
                ],
            ),
            # Test suppressing all validators
            (
                expected_response,
                ["--validation-failure-level", "WARNING", "--dryrun", "true", "--suppress-validators", "ALL"],
            ),
        ]
    )
    for expected_response, extra_args in test_cases:
        _check_response(
            cluster_config_with_warning,
            expected_response,
            extra_args=extra_args,
            clusters_factory=clusters_factory,
            cluster=cluster,
        )


def _create_cluster_with_warnings(clusters_factory, cluster_config, extra_args=None):
    """
    Create cluster with warnings expected.

    Set log_error=False and raise_on_error=False if error is expected.
    Therefore, the test log won't be flooded with errors.
    """
    return clusters_factory(
        cluster_config, extra_args=extra_args, raise_on_error=False, wait=False, log_error=False
    ).creation_response


def _check_response(cluster_config, expected_response, clusters_factory=None, cluster=None, extra_args=None):
    if clusters_factory:
        actual_response = _create_cluster_with_warnings(clusters_factory, cluster_config, extra_args=extra_args)
    else:
        actual_response = cluster.update(
            cluster_config, extra_args=extra_args, wait=False, log_error=False, raise_on_error=False
        )

    # validate errors
    config_validation = "configurationValidationErrors"
    expected_errors = {err["type"]: err for err in expected_response.get(config_validation, [])}
    actual_errors = {err["type"]: err for err in actual_response.get(config_validation, [])}

    assert_that(actual_errors).is_length(len(expected_errors))
    for err_type, expected_err in expected_errors.items():
        assert_that(actual_errors).contains(err_type)
        actual_err = actual_errors[err_type]
        assert_that(re.search(expected_err["message"], actual_err["message"]))
        assert_that(actual_err["level"]).is_equal_to(expected_err["level"])

    assert_that(actual_response).is_equal_to(expected_response, ignore=config_validation)


def _test_describe_cluster(cluster):
    cluster_info = cluster.describe_cluster()
    assert_that(cluster_info).is_not_none()
    assert_that(cluster_info).contains("clusterName")
    assert_that(cluster_info).contains("clusterStatus")
    assert_that(cluster_info).contains("region")
    assert_that(cluster_info).contains("clusterStatus")
    assert_that(cluster_info).contains("cloudformationStackArn")
    assert_that(cluster_info).contains("creationTime")
    assert_that(cluster_info).contains("clusterConfiguration")


def _test_list_cluster(cluster_name, expected_status):
    # Test the command response contains the cluster_name and expected_status.
    # ToDo: design test for this command to check stacks inside a region.
    #  It is hard because the test will be dependent on other tests
    logging.info("Testing list clusters")
    cmd_args = ["pcluster", "list-clusters"]
    found_cluster = _find_cluster_with_pagination(cmd_args, cluster_name)
    assert_that(found_cluster).is_not_none()
    assert_that(found_cluster["cloudformationStackStatus"]).is_equal_to(expected_status)

    logging.info("Testing list clusters with status filter")
    cmd_args.extend(["--cluster-status", expected_status])
    found_cluster = _find_cluster_with_pagination(cmd_args, cluster_name)
    assert_that(found_cluster).is_not_none()
    assert_that(found_cluster["cloudformationStackStatus"]).is_equal_to(expected_status)


def _find_cluster_with_pagination(cmd_args, cluster_name):
    result = run_pcluster_command(cmd_args)
    response = json.loads(result.stdout)
    found_cluster = _find_cluster_in_list(cluster_name, response["clusters"])
    while response.get("nextToken") and found_cluster is None:
        cmd_args_with_next_token = cmd_args + ["--next-token", response["nextToken"]]
        result = run_pcluster_command(cmd_args_with_next_token)
        response = json.loads(result.stdout)
        found_cluster = _find_cluster_in_list(cluster_name, response["clusters"])
    return found_cluster


def _find_cluster_in_list(cluster_name, cluster_list):
    for cluster in cluster_list:
        if cluster_name == cluster["clusterName"]:
            return cluster


def _test_describe_instances(cluster, node_type=None, queue_name=None):
    logging.info("Testing the result from describe-cluster-instances is the same as calling boto3 directly.")
    cluster_instances_from_ec2 = get_cluster_nodes_instance_ids(
        cluster.cfn_name, cluster.region, node_type=node_type, queue_name=queue_name
    )
    cluster_instances_from_cli = cluster.get_cluster_instance_ids(node_type=node_type, queue_name=queue_name)
    assert_that(set(cluster_instances_from_cli)).is_equal_to(set(cluster_instances_from_ec2))


def _test_pcluster_compute_fleet(cluster, expected_num_nodes):
    """Test pcluster compute fleet commands."""
    logging.info("Testing pcluster stop functionalities")
    cluster.stop()
    # Sample pcluster stop output:
    # Compute fleet status is: RUNNING. Submitting status change request.
    # Request submitted successfully. It might take a while for the transition to complete.
    # Please run 'pcluster status' if you need to check compute fleet status

    wait_for_num_instances_in_cluster(cluster.cfn_name, cluster.region, desired=0)
    _test_describe_instances(cluster)
    compute_fleet = cluster.describe_compute_fleet()
    assert_that(compute_fleet["status"]).is_equal_to("STOPPED")
    last_stop_time = compute_fleet["lastStatusUpdatedTime"]

    logging.info("Testing pcluster start functionalities")
    # Do a complicated sequence of start and stop and see if commands will still work
    cluster.start()
    cluster.stop()
    cluster.stop()
    cluster.start()
    compute_fleet = cluster.describe_compute_fleet()
    last_start_time = compute_fleet["lastStatusUpdatedTime"]
    logging.info("Checking last status update time is updated")
    assert_that(last_stop_time < last_start_time)
    wait_for_num_instances_in_cluster(cluster.cfn_name, cluster.region, desired=expected_num_nodes)
    _test_describe_instances(cluster)
    check_status(cluster, "CREATE_COMPLETE", "running", "RUNNING")


def _test_pcluster_export_cluster_logs(s3_bucket_factory, cluster):
    """Test pcluster export-cluster-logs functionality."""
    instance_ids = cluster.get_cluster_instance_ids()

    logging.info("Testing that pcluster export-cluster-logs is working as expected")
    bucket_name = s3_bucket_factory()
    logging.info("bucket is %s", bucket_name)

    # set bucket permissions
    bucket_policy = {
        "Version": "2012-10-17",
        "Statement": [
            {
                "Action": "s3:GetBucketAcl",
                "Effect": "Allow",
                "Resource": f"arn:aws:s3:::{bucket_name}",
                "Principal": {"Service": f"logs.{cluster.region}.amazonaws.com"},
            },
            {
                "Action": "s3:PutObject",
                "Effect": "Allow",
                "Resource": f"arn:aws:s3:::{bucket_name}/*",
                "Condition": {"StringEquals": {"s3:x-amz-acl": "bucket-owner-full-control"}},
                "Principal": {"Service": f"logs.{cluster.region}.amazonaws.com"},
            },
        ],
    }
    boto3.client("s3").put_bucket_policy(Bucket=bucket_name, Policy=json.dumps(bucket_policy))

    with tempfile.TemporaryDirectory() as tempdir:
        # export archive
        output_file = f"{tempdir}/testfile.tar.gz"
        bucket_prefix = "test_prefix"
        cluster.export_logs(bucket=bucket_name, output_file=output_file, bucket_prefix=bucket_prefix)

        # check archive prefix and content
        with tarfile.open(output_file) as archive:

            # check the cfn stack events file is present
            stack_events_file_found = False
            for file in archive:
                if f"{cluster.name}-cfn-events" in file.name:
                    stack_events_file_found = True
                    break
            assert_that(stack_events_file_found).is_true()

            # check there are the logs of all the instances
            for instance_id in set(instance_ids):
                instance_found = False
                for file in archive:
                    if instance_id in file.name:
                        instance_found = True
                        break
                assert_that(instance_found).is_true()

    # check bucket_prefix folder has been removed from S3
    bucket_cleaned_up = False
    try:
        boto3.resource("s3").Object(bucket_name, bucket_prefix).load()
    except botocore.exceptions.ClientError as e:
        if e.response["Error"]["Code"] == "404":
            bucket_cleaned_up = True
    assert_that(bucket_cleaned_up).is_true()


def _test_pcluster_list_cluster_log_streams(cluster):
    """Test pcluster list-cluster-logs functionality and return cfn-init log stream name."""
    logging.info("Testing that pcluster list-cluster-log-streams is working as expected")
    list_streams_result = cluster.list_log_streams()
<<<<<<< HEAD
    streams = list_streams_result["logStreams"]
=======
    cluster_info = cluster.describe_cluster()
    streams = list_streams_result["items"]
>>>>>>> 1b189278

    stream_names = {stream["logStreamName"] for stream in streams}
    expected_log_streams = {
        "HeadNode": {"cfn-init", "cloud-init", "clustermgtd", "chef-client", "slurmctld", "supervisord"},
        "Compute": {"syslog", "computemgtd", "supervisord"},
    }

    # check there are the logs of all the instances
    for instance in cluster.describe_cluster_instances():
        instance_type = "HeadNode" if instance["instanceId"] == cluster_info["headnode"]["instanceId"] else "Compute"
        for stream_name in expected_log_streams[instance_type]:
            assert_that(stream_names).contains(instance_stream_name(instance, stream_name))


def _test_pcluster_get_cluster_log_events(cluster):
    """Test pcluster get-cluster-log-events functionality."""
    logging.info("Testing that pcluster get-cluster-log-events is working as expected")
    cluster_info = cluster.describe_cluster()
    cfn_init_log_stream = instance_stream_name(cluster_info["headnode"], "cfn-init")
    cloud_init_debug_msg = "[DEBUG] CloudFormation client initialized with endpoint"

    # Get the first event to establish time boundary for testing
    initial_events = cluster.get_log_events(cfn_init_log_stream, limit=1, start_from_head=True)
    first_event = initial_events["events"][0]
    first_event_time_str = first_event["timestamp"]
    first_event_time = date_parse(first_event_time_str)
    before_first = (first_event_time - datetime.timedelta(seconds=1)).isoformat()
    after_first = (first_event_time + datetime.timedelta(seconds=1)).isoformat()

    # args, expect_first, expect_count
    test_cases = [
        ({}, None, None),
        ({"limit": 1}, False, 1),
        ({"limit": 2, "start_from_head": True}, True, 2),
        ({"limit": 1, "start_time": before_first, "end_time": after_first, "start_from_head": True}, True, 1),
        ({"limit": 1, "end_time": before_first}, None, 0),
        ({"limit": 1, "start_time": after_first, "start_from_head": True}, False, 1),
        ({"limit": 1, "next_token": initial_events["nextToken"]}, False, 1),
        ({"limit": 1, "next_token": initial_events["nextToken"], "start_from_head": True}, False, 1),
    ]

    for args, expect_first, expect_count in test_cases:
        events = cluster.get_log_events(cfn_init_log_stream, **args)["events"]

        if expect_count is not None:
            assert_that(events).is_length(expect_count)

        if expect_first is True:
            assert_that(events[0]["message"]).contains(cloud_init_debug_msg)

        if expect_first is False:
            assert_that(events[0]["message"]).does_not_contain(cloud_init_debug_msg)


def _test_pcluster_get_cluster_stack_events(cluster):
    logging.info("Testing that pcluster get-cluster-stack-events is working as expected")
    stack_events_resp = cluster.get_stack_events()
    assert_that(stack_events_resp).is_not_none()
    assert_that(stack_events_resp).contains("events")
    assert_that(stack_events_resp["events"]).is_not_empty()

    first_event = stack_events_resp["events"][0]
    assert_that(first_event).contains("eventId")
    assert_that(first_event).contains("logicalResourceId")
    assert_that(first_event).contains("physicalResourceId")
    assert_that(first_event).contains("stackId")
    assert_that(first_event).contains("timestamp")<|MERGE_RESOLUTION|>--- conflicted
+++ resolved
@@ -391,12 +391,8 @@
     """Test pcluster list-cluster-logs functionality and return cfn-init log stream name."""
     logging.info("Testing that pcluster list-cluster-log-streams is working as expected")
     list_streams_result = cluster.list_log_streams()
-<<<<<<< HEAD
+    cluster_info = cluster.describe_cluster()
     streams = list_streams_result["logStreams"]
-=======
-    cluster_info = cluster.describe_cluster()
-    streams = list_streams_result["items"]
->>>>>>> 1b189278
 
     stream_names = {stream["logStreamName"] for stream in streams}
     expected_log_streams = {
