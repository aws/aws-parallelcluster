# Copyright 2020 Amazon.com, Inc. or its affiliates. All Rights Reserved.
#
# Licensed under the Apache License, Version 2.0 (the "License").
# You may not use this file except in compliance with the License.
# A copy of the License is located at
#
# http://aws.amazon.com/apache2.0/
#
# or in the "LICENSE.txt" file accompanying this file.
# This file is distributed on an "AS IS" BASIS, WITHOUT WARRANTIES OR CONDITIONS OF ANY KIND, express or implied.
# See the License for the specific language governing permissions and limitations under the License.
import logging
from os import environ

import boto3
import configparser
import pexpect
import pytest
from assertpy import assert_that
from conftest import add_custom_packages_configs


@pytest.mark.regions(["us-east-1"])
@pytest.mark.instances(["c5.xlarge", "m6g.xlarge"])
@pytest.mark.schedulers(["awsbatch", "slurm", "sge"])
# Do not run on ARM + Batch
# pcluster configure always picks optimal and Batch does not support ARM for optimal for now
@pytest.mark.skip_dimensions("*", "m6g.xlarge", "*", "awsbatch")
def test_pcluster_configure(
    request, vpc_stack, key_name, region, os, instance, scheduler, clusters_factory, test_datadir
):
    """Verify that the config file produced by `pcluster configure` can be used to create a cluster."""
    skip_if_unsupported_test_options_were_used(request)
    config_path = test_datadir / "config.ini"
    stages = orchestrate_pcluster_configure_stages(
        region,
        key_name,
        scheduler,
        os,
        instance,
        vpc_stack.cfn_outputs["VpcId"],
        vpc_stack.cfn_outputs["PublicSubnetId"],
        vpc_stack.cfn_outputs["PrivateSubnetId"],
    )
    assert_configure_workflow(region, stages, config_path)
    assert_config_contains_expected_values(
        region,
        key_name,
        scheduler,
        os,
        instance,
        vpc_stack.cfn_outputs["VpcId"],
        vpc_stack.cfn_outputs["PublicSubnetId"],
        vpc_stack.cfn_outputs["PrivateSubnetId"],
        config_path,
    )

    add_custom_packages_configs(config_path, request, region)
    clusters_factory(config_path)


@pytest.mark.dimensions("us-east-1", "c5.xlarge", "alinux2", "slurm")
def test_pcluster_configure_avoid_bad_subnets(
    vpc_stack,
    subnet_in_use1_az3,
    pcluster_config_reader,
    key_name,
    region,
    os,
    instance,
    scheduler,
    clusters_factory,
    test_datadir,
):
    """
    When config file contains a subnet that does not have the desired instance type, verify that `pcluster configure`
    can correct the headnode/compute_subnet_id fields using qualified subnets and show a message for the omitted subnets
    """
    config_path = pcluster_config_reader(wrong_subnet_id=subnet_in_use1_az3)
    stages = orchestrate_pcluster_configure_stages(
        region,
        key_name,
        scheduler,
        os,
        instance,
        vpc_stack.cfn_outputs["VpcId"],
        # This test does not provide headnode/compute_subnet_ids input.
        # Therefore, pcluster configure should use the subnet specified in the config file by default.
        # However, in this test, the availability zone of the subnet in the config file does not contain c5.xlarge.
        # Eventually, pcluster configure should omit the subnet in the config file
        # and use the first subnet in the remaining list of subnets
        "",
        "",
        omitted_subnets_num=1,
    )
    assert_configure_workflow(region, stages, config_path)
    assert_config_contains_expected_values(
        region,
        key_name,
        scheduler,
        os,
        instance,
        vpc_stack.cfn_outputs["VpcId"],
        None,
        None,
        config_path,
    )


def test_region_without_t2micro(
    vpc_stack,
    pcluster_config_reader,
    key_name,
    region,
    os,
    scheduler,
    test_datadir,
):
    """
    Verify the default instance type (free tier) is retrieved dynamically according to region.
    In other words, t3.micro is retrieved when the region does not contain t2.micro
    """
    config_path = test_datadir / "config.ini"
    stages = orchestrate_pcluster_configure_stages(
        region,
        key_name,
        scheduler,
        os,
        "",
        vpc_stack.cfn_outputs["VpcId"],
        vpc_stack.cfn_outputs["PublicSubnetId"],
        vpc_stack.cfn_outputs["PrivateSubnetId"],
    )
    assert_configure_workflow(region, stages, config_path)
    assert_config_contains_expected_values(
        region,
        key_name,
        scheduler,
        os,
        "",
        vpc_stack.cfn_outputs["VpcId"],
        vpc_stack.cfn_outputs["PublicSubnetId"],
        vpc_stack.cfn_outputs["PrivateSubnetId"],
        config_path,
    )


def skip_if_unsupported_test_options_were_used(request):
    unsupported_options = get_unsupported_test_runner_options(request)
    if unsupported_options:
        skip_message = f"These test_runner CLI options are not supported by this test: {', '.join(unsupported_options)}"
        logging.info(skip_message)
        pytest.skip(skip_message)


def get_unsupported_test_runner_options(request):
    """Return list of CLI args exposed by test_runner.py that this test doesn't support which were also used."""
    unsupported_options = ["cluster"]
    return [option for option in unsupported_options if request.config.getoption(option) is not None]


def assert_configure_workflow(region, stages, config_path):
    logging.info(f"Using `pcluster configure` to write a configuration to {config_path}")
    environ["AWS_DEFAULT_REGION"] = region
    configure_process = pexpect.spawn(f"pcluster configure -c {config_path}")
    for stage in stages:
        configure_prompt_status = configure_process.expect(stage.get("prompt"))
        assert_that(configure_prompt_status).is_equal_to(0)
        configure_process.sendline(stage.get("response"))

    # Expecting EOF verifies that `pcluster configure` finished as expected.
    configure_process.expect(pexpect.EOF)
    configure_process.close()
    assert_that(configure_process.exitstatus).is_equal_to(0)

    # Log the generated config's contents so debugging doesn't always require digging through Jenkins artifacts
    with open(config_path) as config_file:
        logging.info(f"Configuration file generated by `pcluster configure`\n{config_file.read()}")


def assert_config_contains_expected_values(
    region, key_name, scheduler, os, instance, vpc_id, headnode_subnet_id, compute_subnet_id, config_path
):
    config = configparser.ConfigParser()
    config.read(config_path)

    # Assert that the config object contains the expected values
    param_validators = [
        {"section_name": "aws", "parameter_name": "aws_region_name", "expected_value": region},
        {"section_name": "cluster default", "parameter_name": "key_name", "expected_value": key_name},
        {"section_name": "cluster default", "parameter_name": "scheduler", "expected_value": scheduler},
        {
            "section_name": "cluster default",
            "parameter_name": "base_os",
            "expected_value": os if scheduler != "awsbatch" else "alinux2",
        },
        {"section_name": "cluster default", "parameter_name": "master_instance_type", "expected_value": instance},
        {"section_name": "vpc default", "parameter_name": "vpc_id", "expected_value": vpc_id},
        {"section_name": "vpc default", "parameter_name": "master_subnet_id", "expected_value": headnode_subnet_id},
        {"section_name": "vpc default", "parameter_name": "compute_subnet_id", "expected_value": compute_subnet_id},
    ]

    if scheduler == "slurm":
        param_validators += [
            {"section_name": "cluster default", "parameter_name": "queue_settings", "expected_value": "compute"},
            {
                "section_name": "queue compute",
                "parameter_name": "compute_resource_settings",
                "expected_value": "default",
            },
            {"section_name": "compute_resource default", "parameter_name": "instance_type", "expected_value": instance},
            {"section_name": "compute_resource default", "parameter_name": "min_count", "expected_value": 1},
        ]
    elif scheduler == "awsbatch":
        param_validators += [
            {"section_name": "cluster default", "parameter_name": "min_vcpus", "expected_value": 1},
            {"section_name": "cluster default", "parameter_name": "desired_vcpus", "expected_value": 1},
        ]
    else:
        param_validators += [
            {"section_name": "cluster default", "parameter_name": "initial_queue_size", "expected_value": 1},
            {"section_name": "cluster default", "parameter_name": "maintain_initial_size", "expected_value": "true"},
            {"section_name": "cluster default", "parameter_name": "compute_instance_type", "expected_value": instance},
        ]

    for validator in param_validators:
        expected_value = validator.get("expected_value")
        if not expected_value:
            # if expected_value is empty, skip the assertion.
            continue
        observed_value = config[validator.get("section_name")][validator.get("parameter_name")]
        assert_that(observed_value).is_equal_to(str(expected_value))


def orchestrate_pcluster_configure_stages(
    region,
    key_name,
    scheduler,
    os,
    instance,
    vpc_id,
    headnode_subnet_id,
    compute_subnet_id,
    omitted_subnets_num=0,
):
    compute_units = "vcpus" if scheduler == "awsbatch" else "instances"
    # Default compute subnet follows the selection of headnode subnet
    default_compute_subnet = headnode_subnet_id if headnode_subnet_id else "subnet-.+"
    # When there are omitted subnets, a note should be printed
    omitted_note = "Note:  {0} subnet.+not listed.+".format(omitted_subnets_num) if omitted_subnets_num else ""
    stage_list = [
        {"prompt": r"AWS Region ID \[.*\]: ", "response": region},
        {"prompt": r"EC2 Key Pair Name \[.*\]: ", "response": key_name},
        {"prompt": r"Scheduler \[slurm\]: ", "response": scheduler},
        {"prompt": r"Operating System \[alinux2\]: ", "response": os, "skip_for_batch": True},
        {"prompt": fr"Minimum cluster size \({compute_units}\) \[0\]: ", "response": "1"},
        {"prompt": fr"Maximum cluster size \({compute_units}\) \[10\]: ", "response": ""},
<<<<<<< HEAD
        {"prompt": r"Master instance type \[t.\.micro\]: ", "response": instance},
        {"prompt": r"Compute instance type \[t.\.micro\]: ", "response": instance, "skip_for_batch": True},
=======
        {"prompt": r"Head node instance type \[t2\.micro\]: ", "response": instance},
        {"prompt": r"Compute instance type \[t2\.micro\]: ", "response": instance, "skip_for_batch": True},
>>>>>>> c96d01bb
        {"prompt": r"Automate VPC creation\? \(y/n\) \[n\]: ", "response": "n"},
        {"prompt": r"VPC ID \[vpc-.+\]: ", "response": vpc_id},
        {"prompt": r"Automate Subnet creation\? \(y/n\) \[y\]: ", "response": "n"},
        {
            "prompt": fr"{omitted_note}head node Subnet ID \[subnet-.+\]: ",
            "response": headnode_subnet_id,
        },
        {
            "prompt": fr"{omitted_note}compute Subnet ID \[{default_compute_subnet}\]: ",
            "response": compute_subnet_id,
        },
    ]
    # When a user selects Batch as the scheduler, pcluster configure does not prompt for OS or compute instance type.
    return [stage for stage in stage_list if scheduler != "awsbatch" or not stage.get("skip_for_batch")]


@pytest.fixture()
def subnet_in_use1_az3(vpc_stack):
    # Subnet used to test the functionality of avoiding subnet in AZs that do not have user specified instance types
    # Hard coding implementation to run on us-east-1 and create subnet in use1_az3 without c5.xlarge
    # Use use1_az3 as AZ, which does not have c5.xlarge
    # To-do: extend code to support arbitrary region and arbitrary instance types

    # Verify that use1_az3 does not have c5.xlarge.
    ec2_client = boto3.client("ec2", region_name="us-east-1")
    paginator = ec2_client.get_paginator("describe_instance_type_offerings")
    page_iterator = paginator.paginate(
        LocationType="availability-zone-id",
        Filters=[
            {"Name": "instance-type", "Values": ["c5.xlarge"]},
            {"Name": "location", "Values": ["use1-az3"]},
        ],
    )
    offerings = []
    for page in page_iterator:
        offerings.extend(page["InstanceTypeOfferings"])
    logging.info(
        "Asserting that c5.xlarge is not in use1-az3. If assertion fails, "
        "c5.xlarge has been added to use1-az3, change the test code so that we are testing the case where"
        " a specific instance type is not available in a chosen subnet"
    )
    assert_that(offerings).is_empty()
    subnet_id = ec2_client.create_subnet(
        AvailabilityZoneId="use1-az3", CidrBlock="192.168.16.0/20", VpcId=vpc_stack.cfn_outputs["VpcId"]
    )["Subnet"]["SubnetId"]
    yield subnet_id
    ec2_client.delete_subnet(SubnetId=subnet_id)<|MERGE_RESOLUTION|>--- conflicted
+++ resolved
@@ -255,13 +255,8 @@
         {"prompt": r"Operating System \[alinux2\]: ", "response": os, "skip_for_batch": True},
         {"prompt": fr"Minimum cluster size \({compute_units}\) \[0\]: ", "response": "1"},
         {"prompt": fr"Maximum cluster size \({compute_units}\) \[10\]: ", "response": ""},
-<<<<<<< HEAD
-        {"prompt": r"Master instance type \[t.\.micro\]: ", "response": instance},
+        {"prompt": r"Head node instance type \[t.\.micro\]: ", "response": instance},
         {"prompt": r"Compute instance type \[t.\.micro\]: ", "response": instance, "skip_for_batch": True},
-=======
-        {"prompt": r"Head node instance type \[t2\.micro\]: ", "response": instance},
-        {"prompt": r"Compute instance type \[t2\.micro\]: ", "response": instance, "skip_for_batch": True},
->>>>>>> c96d01bb
         {"prompt": r"Automate VPC creation\? \(y/n\) \[n\]: ", "response": "n"},
         {"prompt": r"VPC ID \[vpc-.+\]: ", "response": vpc_id},
         {"prompt": r"Automate Subnet creation\? \(y/n\) \[y\]: ", "response": "n"},
