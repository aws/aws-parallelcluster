{%- import 'common.jinja2' as common with context -%}
{{- common.OSS_COMMERCIAL_X86.append("rocky8") or "" -}}
{{- common.OSS_COMMERCIAL_X86.append("rocky9") or "" -}}
---
test-suites:
  ad_integration:
    test_ad_integration.py::test_ad_integration:
      dimensions:
        - regions: [ "ap-southeast-1" ]
          instances: {{ common.INSTANCES_DEFAULT_X86 }}
          oss: [ {{ OS_X86_0 }}, {{ OS_X86_2 }}]
          schedulers: ["slurm"]
        - regions: ["eu-west-1"]
          instances: {{ common.INSTANCES_DEFAULT_X86 }}
          oss: [{{ OS_X86_4 }}, {{ OS_X86_6 }}]
          schedulers: ["slurm"]
  basic:
    test_essential_features.py::test_essential_features:
      dimensions:
        - regions: ["af-south-1"]
          instances: {{ common.INSTANCES_DEFAULT_X86 }}
          oss: [{{ OS_X86_1 }}]
          schedulers: ["slurm"]
  capacity_reservations:
    test_on_demand_capacity_reservation.py::test_on_demand_capacity_reservation:
      dimensions:
        - regions: ["us-west-2"]
          oss: [{{ OS_X86_3 }}]
    test_capacity_blocks.py::test_capacity_blocks:
      dimensions:
        - regions: ["eu-west-1"]
          oss: [{{ OS_X86_5 }}]
          schedulers: ["slurm"]
  cli_commands:
    test_cli_commands.py::test_slurm_cli_commands:
      dimensions:
        - regions: ["ap-northeast-2"]
          instances: {{ common.INSTANCES_DEFAULT_X86 }}
          oss: [{{ OS_X86_7 }}]
          schedulers: ["slurm"]
  cloudwatch_logging:
    test_cloudwatch_logging.py::test_cloudwatch_logging:
      dimensions:
        # 1) run the test for all the schedulers with alinux2
        - regions: ["cn-northwest-1"]
          instances: {{ common.INSTANCES_DEFAULT_X86 }}
          oss: [{{ OS_X86_0 }}]
          schedulers: {{ common.SCHEDULERS_TRAD }}
        - regions: ["us-gov-east-1"]
          instances: {{ common.INSTANCES_DEFAULT_X86 }}
          oss: [{{ OS_X86_2 }}]
          schedulers: ["awsbatch"]
        # 2) run the test for all OSes with slurm
        - regions: ["ap-east-1"]
          instances: {{ common.INSTANCES_DEFAULT_ARM }}
          oss: [{{ OS_ARM_0 }}]
          schedulers: ["slurm"]
        - regions: ["ap-east-1"]
          instances: {{ common.INSTANCES_DEFAULT_X86 }}
          schedulers: ["slurm"]
          oss: [{{ OS_X86_4 }}]
    test_compute_console_output_logging.py::test_console_output_with_monitoring_disabled:
      dimensions:
        - regions: ["ap-east-1"]
          instances: {{ common.INSTANCES_DEFAULT_X86 }}
          oss: [{{ OS_X86_6 }}]
          schedulers: ["slurm"]
    test_compute_console_output_logging.py::test_custom_action_error:
      dimensions:
        - regions: ["ap-east-1"]
          oss: [{{ OS_X86_1 }}]
          instances: {{ common.INSTANCES_DEFAULT_X86 }}
          schedulers: ["slurm"]
  configure:
    test_pcluster_configure.py::test_pcluster_configure:
      dimensions:
        - regions: ["ap-southeast-2"]
          instances: {{ common.INSTANCES_DEFAULT_ARM }}
          oss: [{{ OS_ARM_2 }}]
          schedulers: ["slurm"]
    test_pcluster_configure.py::test_pcluster_configure_avoid_bad_subnets:
      dimensions:
        - regions: ["us-east-1"]  # region must be us-east-1 due to hardcoded logic for AZ selection
          instances: {{ common.INSTANCES_DEFAULT_X86 }}
          oss: [{{ OS_X86_3 }}]
          schedulers: ["slurm"]
    test_pcluster_configure.py::test_region_without_t2micro:
      dimensions:
        - regions: ["eu-north-1"] # must be regions that do not have t2.micro
          oss: [{{ OS_X86_5 }}]
          schedulers: ["slurm"]
    test_pcluster_configure.py::test_efa_and_placement_group:
      dimensions:
        - regions: ["us-west-2"]
          instances: {{ common.INSTANCES_EFA_SUPPORTED_X86 }}
          oss: [{{ OS_X86_7 }}]
          schedulers: ["slurm"]
    test_pcluster_configure.py::test_efa_unsupported:
      dimensions:
        - regions: ["us-east-1"]
          instances: {{ common.INSTANCES_EFA_UNSUPPORTED_X86 }}
          oss: [{{ OS_X86_0 }}]
          schedulers: ["slurm"]
  create:
    test_create.py::test_create_wrong_os:
      dimensions:
        - regions: ["eu-central-1"]
          instances: {{ common.INSTANCES_DEFAULT_X86 }}
          oss: ["rhel8"]  # os must be different from ubuntu2004 to test os validation logic when wrong os is provided
          schedulers: ["slurm"]
    test_create.py::test_create_wrong_pcluster_version:
      dimensions:
        - regions: ["ca-central-1"]
          instances: {{ common.INSTANCES_DEFAULT_X86 }}
          oss: ["alinux2"]
          schedulers: ["slurm"]
    test_create.py::test_create_imds_secured:
      dimensions:
        - regions: ["eu-south-1"]
          instances: {{ common.INSTANCES_DEFAULT_X86 }}
          oss: [{{ OS_X86_4 }}]
          schedulers: ["slurm"]
    test_create.py::test_cluster_creation_with_problematic_preinstall_script:
      dimensions:
        - regions: ["ap-south-1"]
          instances: {{ common.INSTANCES_DEFAULT_ARM }}
          schedulers: ["slurm"]
          oss: [{{ OS_ARM_4 }}]
    test_create.py::test_cluster_creation_timeout:
      dimensions:
        - regions: ["ap-northeast-2"]
          instances: {{ common.INSTANCES_DEFAULT_X86 }}
          schedulers: ["slurm"]
          oss: [{{ OS_X86_6 }}]
    test_create.py::test_cluster_creation_with_invalid_ebs:
      dimensions:
        - regions: ["ap-south-1"]
          instances: {{ common.INSTANCES_DEFAULT_ARM }}
          schedulers: ["slurm"]
          oss: [{{ OS_ARM_6 }}]
    test_create.py::test_create_disable_sudo_access_for_default_user:
      dimensions:
        - regions: [ "ap-northeast-2" ]
          instances: {{ common.INSTANCES_DEFAULT_X86 }}
          schedulers: ["slurm"]
          oss: [ {{ OS_X86_1 }} ]
  createami:
    test_createami.py::test_invalid_config:
      dimensions:
        - regions: ["eu-west-3"]
          instances: {{ common.INSTANCES_DEFAULT_X86 }}
          oss: [{{ OS_X86_3 }}]
    test_createami.py::test_build_image:
      dimensions:
        - regions: ["eu-west-3"]
          instances: {{ common.INSTANCES_DEFAULT_X86 }}
          schedulers: [ "slurm" ]
          oss: {{ common.OSS_COMMERCIAL_X86 }}
        - regions: ["cn-north-1"]
          instances: {{ common.INSTANCES_DEFAULT_X86 }}
          schedulers: ["slurm"]
          oss: [{{ OS_X86_5 }}]
        - regions: ["us-gov-west-1"]
          instances: {{ common.INSTANCES_DEFAULT_X86 }}
          schedulers: ["slurm"]
          oss: [{{ OS_X86_7 }}]
    test_createami.py::test_build_image_custom_components:
      # Test arn custom component with combination (eu-west-1, m6g.xlarge, alinux2)
      # Test script custom component with combination (ap-southeast-2, c5.xlarge, ubuntu2004)
      dimensions:
        - regions: ["eu-north-1"]
          instances: {{ common.INSTANCES_DEFAULT_X86 }}
          oss: [{{ OS_X86_0 }}]
        - regions: ["eu-west-1"]
          instances: {{ common.INSTANCES_DEFAULT_ARM }}
          oss: [{{ OS_ARM_1 }}]
        - regions: ["cn-northwest-1"]
          instances: {{ common.INSTANCES_DEFAULT_ARM }}
          oss: [{{ OS_ARM_3 }}]
    test_createami.py::test_build_image_wrong_pcluster_version:
      dimensions:
        - regions: ["ca-central-1"]
          instances: {{ common.INSTANCES_DEFAULT_X86 }}
          oss: ["alinux2"]
  custom_resource:
    test_cluster_custom_resource.py::test_cluster_create:
      dimensions:
        - oss: [{{ OS_X86_2 }}]
          regions: ["us-east-2"]
          instances: {{ common.INSTANCES_DEFAULT_X86 }}
    test_cluster_custom_resource.py::test_cluster_create_invalid:
      dimensions:
        - oss: [{{ OS_X86_4 }}]
          regions: ["us-east-2"]
          instances: {{ common.INSTANCES_DEFAULT_X86 }}
    test_cluster_custom_resource.py::test_cluster_update:
      dimensions:
        - oss: [{{ OS_X86_6 }}]
          regions: ["us-east-2"]
          instances: {{ common.INSTANCES_DEFAULT_X86 }}
    test_cluster_custom_resource.py::test_cluster_update_invalid:
      dimensions:
        - oss: [{{ OS_X86_1 }}]
          regions: ["us-east-2"]
          instances: {{ common.INSTANCES_DEFAULT_X86 }}
    test_cluster_custom_resource.py::test_cluster_update_tag_propagation:
      dimensions:
        - oss: [{{ OS_X86_3 }}]
          regions: ["us-east-2"]
          instances: {{ common.INSTANCES_DEFAULT_X86 }}
    test_cluster_custom_resource.py::test_cluster_delete_out_of_band:
      dimensions:
        - oss: [{{ OS_X86_5 }}]
          regions: ["us-east-2"]
          instances: {{ common.INSTANCES_DEFAULT_X86 }}
    test_cluster_custom_resource.py::test_cluster_delete_retain:
      dimensions:
        - oss: [{{ OS_X86_7 }}]
          regions: ["us-east-2"]
          instances: {{ common.INSTANCES_DEFAULT_X86 }}
    test_cluster_custom_resource.py::test_cluster_create_with_custom_policies:
      dimensions:
        - oss: [{{ OS_X86_0 }}]
          regions: ["us-east-2"]
          instances: {{ common.INSTANCES_DEFAULT_X86 }}
  dcv:
    test_dcv.py::test_dcv_configuration:
      dimensions:
        # DCV on GPU enabled instance
        - regions: ["use1-az6"]  # do not move, unless capacity reservation is moved as well
          instances: ["g4dn.2xlarge"]
          oss: ["rocky8"]
          schedulers: ["slurm"]
        # DCV on ARM + GPU
        - regions: ["use1-az6"]  # do not move, unless capacity reservation is moved as well
          instances: ["g5g.2xlarge"]
          oss: ["rhel8"]
          schedulers: ["slurm"]
        # DCV in cn regions and non GPU enabled instance
        - regions: ["cn-northwest-1"]
          instances: {{ common.INSTANCES_DEFAULT_X86 }}
          oss: [{{ OS_X86_2 }}]
          schedulers: ["slurm"]
        # DCV in gov-cloud regions and non GPU enabled instance
        - regions: ["us-gov-west-1"]
          instances: {{ common.INSTANCES_DEFAULT_X86 }}
          oss: [{{ OS_X86_4 }}]
          schedulers: ["slurm"]
    test_dcv.py::test_dcv_with_remote_access:
      dimensions:
        - regions: ["ap-southeast-2"]
          instances: {{ common.INSTANCES_DEFAULT_X86 }}
          oss: [{{ OS_X86_6 }}]
          schedulers: ["slurm"]
  dns:
    test_dns.py::test_hit_no_cluster_dns_mpi:
      dimensions:
        - regions: ["af-south-1"]
          instances: {{ common.INSTANCES_DEFAULT_X86 }}
          oss: [{{ OS_X86_1 }}]
          schedulers: ["slurm"]
    test_dns.py::test_existing_hosted_zone:
      dimensions:
        - regions: ["eu-south-1"]
          instances: {{ common.INSTANCES_DEFAULT_X86 }}
          oss: [{{ OS_X86_3 }}]
          schedulers: ["slurm"]
  efa:
    test_efa.py::test_efa:
      dimensions:
        - regions: ["euw1-az1"]  # do not move, unless capacity reservation is moved as well
          instances: ["c5n.18xlarge"]
          oss: ["rhel9"]
          schedulers: ["slurm"]
        - regions: ["use1-az6"]   # do not move, unless capacity reservation is moved as well
          instances: ["p4d.24xlarge"]
          oss: ["alinux2"]
          schedulers: ["slurm"]
        - regions: ["use1-az6"]  # do not move, unless capacity reservation is moved as well
          instances: ["c6gn.16xlarge"]
          oss: ["rhel8"]
          schedulers: ["slurm"]
        - regions: ["use2-az2"]  # do not move, unless instance type support is moved as well
          instances: ["hpc6id.32xlarge"]
          oss: ["rocky9"]
          schedulers: [ "slurm" ]
        - regions: ["use2-az2"]  # do not move, unless instance type support is moved as well
          instances: [{{ common.instance("instance_type_1") }}]
          oss: ["ubuntu2204"]
          schedulers: [ "slurm" ]
  health_checks:
    test_gpu_health_checks.py::test_cluster_with_gpu_health_checks:
      dimensions:
        - regions: ["eu-west-1"]
          instances: {{ common.INSTANCES_DEFAULT_X86 }}
          oss: [{{ OS_X86_5 }}]
          schedulers: ["slurm"]
  iam:
    test_iam.py::test_iam_policies:
      dimensions:
        - regions: ["eu-north-1"]
          instances: {{ common.INSTANCES_DEFAULT_X86 }}
          oss: ["alinux2"]
          schedulers: ["slurm", "awsbatch"]
    test_iam.py::test_iam_roles:
      dimensions:
        - regions: ["eu-west-3"]
          schedulers: ["awsbatch", "slurm"]
          oss: ["alinux2023"]
          instances: {{ common.INSTANCES_DEFAULT_X86 }}
    test_iam_image.py::test_iam_roles:
      dimensions:
        - regions: ["eu-south-1"]
          oss: [{{ OS_X86_7 }}]
          instances: {{ common.INSTANCES_DEFAULT_X86 }}
    test_iam.py::test_s3_read_write_resource:
      dimensions:
        - regions: ["eu-central-1"]
          instances: {{ common.INSTANCES_DEFAULT_X86 }}
          oss: [{{ OS_X86_0 }}]
          schedulers: ["slurm"]
    test_iam.py::test_iam_resource_prefix:
      dimensions:
        - regions: [ "eu-north-1" ]
          instances: {{ common.INSTANCES_DEFAULT_X86 }}
          oss: [{{ OS_X86_2 }}]
          schedulers: [ "slurm" ]
  monitoring:
    test_monitoring.py::test_monitoring:
      dimensions:
        - regions: ["ap-northeast-2"]
          instances: {{ common.INSTANCES_DEFAULT_X86 }}
          schedulers: ["slurm"]
          oss: [{{ OS_X86_4 }}]
  multiple_nics:
    test_multiple_nics.py::test_multiple_nics:
      dimensions:
        - regions: ["use1-az6"]
          instances: ["c6in.32xlarge"]
          oss: {{ common.OSS_COMMERCIAL_X86 }}
          schedulers: ["slurm"]
  networking:
    test_cluster_networking.py::test_cluster_in_private_subnet:
      dimensions:
        - regions: ["il-central-1"]
          instances: {{ common.INSTANCES_DEFAULT_X86 }}
          oss: [{{ OS_X86_6 }}]
          schedulers: ["slurm"]
    test_cluster_networking.py::test_existing_eip:
      dimensions:
        - regions: ["me-south-1"]
          instances: {{ common.INSTANCES_DEFAULT_X86 }}
          oss: [{{ OS_X86_1 }}]
          schedulers: ["slurm"]
    test_networking.py::test_public_network_topology:
      dimensions:
        - regions: ["af-south-1", "us-gov-east-1", "cn-northwest-1"]
    test_networking.py::test_public_private_network_topology:
      dimensions:
        - regions: ["af-south-1", "us-gov-east-1", "cn-northwest-1"]
    test_cluster_networking.py::test_cluster_in_no_internet_subnet:
      dimensions:
        # The region needs to be the same of the Jenkins server since default pre/post install scripts are hosted in an
        # S3 bucket belonging to the same region and S3 VPC Endpoints only work within the region.
        - regions: ["us-east-1"]
          instances: {{ common.INSTANCES_DEFAULT_ARM }}
          oss: [{{ OS_ARM_3 }}]
          schedulers: ["slurm"]
        - regions: ["cn-north-1"]
          instances: {{ common.INSTANCES_DEFAULT_X86 }}
          oss: [{{ OS_X86_5 }}]
          schedulers: ["slurm"]
        - regions: ["us-gov-west-1"]
          instances: {{ common.INSTANCES_DEFAULT_X86 }}
          oss: [{{ OS_X86_7 }}]
          schedulers: ["slurm"]
    test_multi_cidr.py::test_multi_cidr:
      dimensions:
        - regions: ["ap-northeast-2"]
          instances: {{ common.INSTANCES_DEFAULT_X86 }}
          oss: [{{ OS_X86_2 }}]
          schedulers: ["slurm"]
    test_security_groups.py::test_additional_sg_and_ssh_from:
      dimensions:
        - regions: ["eu-north-1"]
          instances: {{ common.INSTANCES_DEFAULT_X86 }}
          oss: [{{ OS_X86_4 }}]
          schedulers: ["slurm"]
    test_security_groups.py::test_overwrite_sg:
      dimensions:
        - regions: ["ap-southeast-3"]
          instances: {{ common.INSTANCES_DEFAULT_X86 }}
          oss: [{{ OS_X86_6 }}]
          schedulers: ["slurm"]
    test_placement_group.py::test_placement_group:
      dimensions:
        - regions: ["eu-central-1"]
          instances: {{ common.INSTANCES_DEFAULT_X86 }}
          oss: [{{ OS_X86_1 }}]
          schedulers: ["slurm"]
  scaling:
    test_scaling.py::test_job_level_scaling:
      dimensions:
        - regions: ["ap-southeast-3"]
          instances: {{ common.INSTANCES_DEFAULT_ARM }}
          oss: [{{ OS_ARM_3 }}]
          schedulers: ["slurm"]
        - regions: ["cn-north-1"]
          instances: {{ common.INSTANCES_DEFAULT_X86 }}
          oss: [{{ OS_X86_5 }}]
          schedulers: ["slurm"]
        - regions: ["us-gov-east-1"]
          instances: {{ common.INSTANCES_DEFAULT_X86 }}
          oss: [{{ OS_X86_7 }}]
          schedulers: ["slurm"]
  schedulers:
    test_awsbatch.py::test_awsbatch:
      dimensions:
        - regions: ["us-gov-west-1"]
          instances: {{ common.INSTANCES_DEFAULT_X86 }}
          oss: ["alinux2"]
          schedulers: ["awsbatch"]
    test_awsbatch.py::test_awsbatch_defaults:
      dimensions:
        - regions: ["ap-northeast-1"]
          instances: {{ common.INSTANCES_DEFAULT_X86 }}
          oss: ["alinux2"]
          schedulers: ["awsbatch"]
    test_slurm.py::test_slurm:
      dimensions:
        - regions: ["eu-central-1"]
          instances: {{ common.INSTANCES_DEFAULT_X86 }}
          oss: [{{ OS_X86_0 }}]
          schedulers: ["slurm"]
    test_slurm.py::test_slurm_from_login_nodes_in_private_network:
      dimensions:
        - regions: ["eu-west-1"]
          instances: {{ common.INSTANCES_DEFAULT_X86 }}
          oss: [{{ OS_X86_2 }}]
          schedulers: ["slurm"]
    test_slurm.py::test_slurm_scaling:
      dimensions:
        - regions: ["use2-az2"]  # do not move, unless instance type support is moved as well
          instances: [{{ common.instance("instance_type_1") }}]
          oss: [{{ OS_X86_4 }}]
          schedulers: [ "slurm" ]
    test_slurm.py::test_error_handling:
      dimensions:
        - regions: ["ap-southeast-3"]
          instances: {{ common.INSTANCES_DEFAULT_X86 }}
          oss: [{{ OS_X86_6 }}]
          schedulers: ["slurm"]
    test_slurm.py::test_slurm_protected_mode:
      dimensions:
        - regions: ["ca-central-1"]
          instances: {{ common.INSTANCES_DEFAULT_X86 }}
          oss: [{{ OS_X86_1 }}"]
          schedulers: ["slurm"]
    test_slurm.py::test_slurm_protected_mode_on_cluster_create:
      dimensions:
        - regions: ["ap-east-1"]
          instances: {{ common.INSTANCES_DEFAULT_X86 }}
          oss: [{{ OS_X86_3 }}]
          schedulers: ["slurm"]
    test_slurm.py::test_fast_capacity_failover:
      dimensions:
        - regions: ["ap-east-1"]
          instances: {{ common.INSTANCES_DEFAULT_X86 }}
          oss: [{{ OS_X86_5 }}]
          schedulers: ["slurm"]
    test_slurm.py::test_slurm_config_update:
      dimensions:
        - regions: [ "ap-east-1" ]
          instances: {{ common.INSTANCES_DEFAULT_X86 }}
          oss: [{{ OS_X86_7 }}]
          schedulers: [ "slurm" ]
    test_slurm.py::test_slurm_memory_based_scheduling:
      dimensions:
        - regions: ["ap-east-1"]
          instances: {{ common.INSTANCES_DEFAULT_X86 }}
          oss: [{{ OS_X86_0 }}]
          schedulers: ["slurm"]
    test_slurm.py::test_scontrol_reboot:
      dimensions:
        - regions: ["us-east-1"]
          instances: {{ common.INSTANCES_DEFAULT_X86 }}
          oss: [{{ OS_X86_2 }}]
          schedulers: ["slurm"]
    test_slurm.py::test_scontrol_reboot_ec2_health_checks:
      dimensions:
        - regions: ["us-east-2"]
          instances: ["t3.medium"]
          oss: [{{ OS_X86_4 }}]
          schedulers: ["slurm"]
    test_slurm.py::test_slurm_overrides:
      dimensions:
        - regions: ["me-south-1"]
          instances: {{ common.INSTANCES_DEFAULT_X86 }}
          oss: [{{ OS_X86_6 }}]
          schedulers: ["slurm"]
    test_slurm_accounting.py::test_slurm_accounting:
      dimensions:
        - regions: ["ap-south-1"]
          instances:  {{ common.INSTANCES_DEFAULT_X86 }}
          oss: [{{ OS_X86_1 }}]
          schedulers: ["slurm"]
    test_slurm_accounting.py::test_slurm_accounting_external_dbd:
      dimensions:
        - regions: [ "ap-south-1" ]
          instances: {{ common.INSTANCES_DEFAULT_X86 }}
          oss: [{{ OS_X86_3 }}]
          schedulers: ["slurm"]
    test_slurm.py::test_slurm_custom_config_parameters:
      dimensions:
        - regions: ["ap-southeast-3"]
          instances: {{ common.INSTANCES_DEFAULT_X86 }}
          oss: [{{ OS_X86_5 }}]
          schedulers: ["slurm"]
    test_slurm.py::test_slurm_custom_partitions:
      dimensions:
        - regions: ["ap-northeast-2"]
          instances: {{ common.INSTANCES_DEFAULT_X86 }}
          oss: [{{ OS_X86_7 }}]
          schedulers: ["slurm"]
    test_custom_munge_key.py::test_custom_munge_key:
      dimensions:
        - regions: ["eu-west-1"]
          instances: {{ common.INSTANCES_DEFAULT_X86 }}
          oss: [{{ OS_X86_0 }}]
          schedulers: ["slurm"]
  spot:
    test_spot.py::test_spot_default:
      dimensions:
        - regions: ["me-south-1"]
          instances: {{ common.INSTANCES_DEFAULT_X86 }}
          oss: [{{ OS_X86_2 }}]
          schedulers: ["slurm"]
    test_spot.py::test_spot_price_capacity_optimized:
      dimensions:
        - regions: ["me-south-1"]
          instances: {{ common.INSTANCES_DEFAULT_X86 }}
          oss: [{{ OS_X86_4 }}]
          schedulers: ["slurm"]
  storage:
    test_fsx_lustre.py::test_fsx_lustre:
      dimensions:
        - regions: ["eu-west-2"]
          instances: {{ common.INSTANCES_DEFAULT_X86 }}
          oss: [{{ OS_X86_6 }}]
          schedulers: ["slurm"]
        - regions: ["eu-north-1"]
          instances: {{ common.INSTANCES_DEFAULT_ARM }}
          oss: [{{ OS_ARM_1 }}]
          schedulers: ["slurm"]
    test_fsx_lustre.py::test_fsx_lustre_dra:
      dimensions:
        - regions: [ "eu-west-2" ]
          instances: {{ common.INSTANCES_DEFAULT_X86 }}
          oss: [{{ OS_X86_3 }}]
          schedulers: [ "slurm" ]
        - regions: [ "eu-north-1" ]
          instances: {{ common.INSTANCES_DEFAULT_ARM }}
          oss: [{{ OS_ARM_5 }}]
          schedulers: [ "slurm" ]
    test_fsx_lustre.py::test_file_cache:
      dimensions:
        - regions: [ "eu-north-1" ]
          instances: {{ common.INSTANCES_DEFAULT_ARM }}
          oss: [{{ OS_ARM_7 }}]
          schedulers: [ "slurm" ]
    # The checks performed in test_multiple_fsx is the same as test_fsx_lustre.
    # We should consider this when assigning dimensions to each test.
    test_fsx_lustre.py::test_multiple_fsx:
      dimensions:
        - regions: ["eu-west-2"]
          instances: {{ common.INSTANCES_DEFAULT_X86 }}
          oss: [{{ OS_X86_0 }}]
          schedulers: ["slurm"]
        - regions: ["eu-west-2"]
          instances: {{ common.INSTANCES_DEFAULT_ARM }}
          oss: [{{ OS_ARM_2 }}]
          schedulers: ["slurm"]
        - regions: ["cn-north-1"]
          instances: {{ common.INSTANCES_DEFAULT_X86 }}
          oss: [{{ OS_X86_4 }}]
          schedulers: ["slurm"]
        - regions: [ "us-gov-west-1" ]
          instances: {{ common.INSTANCES_DEFAULT_X86 }}
          oss: [{{ OS_X86_6 }}]
          schedulers: [ "slurm" ]
    test_fsx_lustre.py::test_multi_az_fsx:
      dimensions:
        - regions: ["eu-west-2"]
          instances: {{ common.INSTANCES_DEFAULT_X86 }}
          oss: [{{ OS_X86_1 }}]
          schedulers: ["slurm"]
    test_fsx_lustre.py::test_fsx_lustre_configuration_options:
      dimensions:
        - regions: ["us-east-2"]
          instances: {{ common.INSTANCES_DEFAULT_X86 }}
          oss: [{{ OS_X86_3 }}]
          schedulers: ["slurm"]
    test_fsx_lustre.py::test_fsx_lustre_backup:
      dimensions:
        - regions: ["us-west-1"]
          instances: {{ common.INSTANCES_DEFAULT_ARM }}
          oss: [{{ OS_ARM_5 }}]
          schedulers: ["slurm"]
    # EFS tests can be done in any region.
    test_efs.py::test_efs_compute_az:
      dimensions:
        - regions: ["ca-central-1"]
          instances: {{ common.INSTANCES_DEFAULT_X86 }}
          oss: [{{ OS_X86_7 }}]
          schedulers: ["slurm"]
    test_efs.py::test_efs_same_az:
      dimensions:
        - regions: [ "ca-central-1" ]
          instances: {{ common.INSTANCES_DEFAULT_X86 }}
          oss: [{{ OS_X86_0 }}]
          schedulers: [ "slurm" ]
    # The checks performed in test_efs_same_az is similar to test_multiple_efs.
    # We should consider this when assigning dimensions to each test.
    test_efs.py::test_multiple_efs:
      dimensions:
        - regions: ["cn-northwest-1"]
          instances: {{ common.INSTANCES_DEFAULT_X86 }}
          oss: ["alinux2"]
          schedulers: ["awsbatch"]
        - regions: [ "ca-central-1" ]
          instances: {{ common.INSTANCES_DEFAULT_ARM }}
          oss: [{{ OS_ARM_2 }}]
          schedulers: [ "slurm" ]
        - regions: ["us-gov-east-1"]
          instances: {{ common.INSTANCES_DEFAULT_X86 }}
          oss: [{{ OS_X86_4 }}]
          schedulers: ["slurm"]
    test_efs.py::test_efs_access_point:
      dimensions:
        - regions: ["us-east-2"]
          instances: {{ common.INSTANCES_DEFAULT_X86 }}
          oss: [{{ OS_X86_6 }}]
          schedulers: ["slurm"]
    test_raid.py::test_raid_fault_tolerance_mode:
      dimensions:
        - regions: ["cn-northwest-1"]
          instances: {{ common.INSTANCES_DEFAULT_X86 }}
          oss: [{{ OS_X86_1 }}]
          schedulers: ["slurm"]
    test_raid.py::test_raid_performance_mode:
      dimensions:
        - regions: ["ap-south-1"]
          instances: {{ common.INSTANCES_DEFAULT_X86 }}
          oss: [{{ OS_X86_3 }}]
          schedulers: ["slurm"]
        - regions: [ "ap-south-1" ]
          instances: {{ common.INSTANCES_DEFAULT_X86 }}
          schedulers: [ "slurm" ]
          oss: [{{ OS_X86_5 }}]
        - regions: ["us-gov-east-1"]
          instances: {{ common.INSTANCES_DEFAULT_X86 }}
          oss: [{{ OS_X86_7 }}]
          schedulers: ["slurm"]
    test_ebs.py::test_ebs_multiple:
      dimensions:
        - regions: ["us-east-2"]
          instances: {{ common.INSTANCES_DEFAULT_X86 }}
          oss: [{{ OS_X86_0 }}]
          schedulers: ["slurm"]
    test_ebs.py::test_ebs_single:
      dimensions:
        - regions: ["us-gov-east-1"]
          instances: {{ common.INSTANCES_DEFAULT_X86 }}
          oss: [{{ OS_X86_2 }}]
          schedulers: ["slurm"]
    test_ebs.py::test_ebs_snapshot:
      dimensions:
        - regions: [ "us-east-2" ]
          instances: {{ common.INSTANCES_DEFAULT_X86 }}
          oss: [{{ OS_X86_4 }}]
          schedulers: [ "slurm" ]
        - regions: ["cn-northwest-1"]
          instances: {{ common.INSTANCES_DEFAULT_X86 }}
          oss: [{{ OS_X86_6 }}]
          schedulers: ["slurm"]
    test_ebs.py::test_ebs_existing:
      dimensions:
        - regions: ["us-east-2"]
          instances: {{ common.INSTANCES_DEFAULT_X86 }}
          oss: [{{ OS_X86_1 }}]
          schedulers: ["slurm"]
    test_deletion_policy.py::test_retain_on_deletion:
      dimensions:
        - regions: ["ap-east-1" ]
          instances: {{ common.INSTANCES_DEFAULT_X86 }}
          oss: [{{ OS_X86_3 }}]
          schedulers: ["slurm"]
    # Ephemeral test requires instance type with instance store
    test_ephemeral.py::test_head_node_stop:
      dimensions:
        - regions: ["use1-az4"]
          instances: ["m5d.xlarge"]  # SSD based instance
          oss: [{{ OS_X86_5 }}]
          schedulers: ["slurm"]
    test_internal_efs.py::test_internal_efs:
      dimensions:
        - regions: [ "us-west-2" ]
          instances: {{ common.INSTANCES_DEFAULT }}
          oss: [{{ OS_X86_7 }}]
          schedulers: [ "slurm" ]
    test_shared_home.py::test_shared_home:
      dimensions:
        - regions: [ "us-west-1" ]
          instances: {{ common.INSTANCES_DEFAULT_X86 }}
          oss: [{{ OS_X86_0 }}]
          schedulers: [ "slurm" ]
  pcluster_api:
    test_api_infrastructure.py::test_api_infrastructure_with_default_parameters:
      dimensions:
        - regions: ["ap-south-1", "cn-north-1", "us-gov-west-1"]
    test_api_infrastructure.py::test_api_infrastructure_with_full_parameters:
      dimensions:
        - regions: [ "eu-west-1" ]
    test_api.py::test_cluster_slurm:
      dimensions:
        - regions: ["sa-east-1"]
          instances: {{ common.INSTANCES_DEFAULT_X86 }}
          oss: [{{ OS_X86_2 }}]
          schedulers: ["slurm"]
    test_api.py::test_custom_image:
      dimensions:
        - regions: ["sa-east-1"]
          instances: {{ common.INSTANCES_DEFAULT_X86 }}
          oss: [{{ OS_X86_4 }}]
    test_api.py::test_login_nodes:
      dimensions:
        - regions: ["sa-east-1"]
          instances: {{ common.INSTANCES_DEFAULT_X86 }}
          oss: [{{ OS_X86_6 }}]
          schedulers: ["slurm"]
  resource_bucket:
    test_resource_bucket.py::test_resource_bucket:
      dimensions:
        - regions: ["us-west-1"]
          instances: {{ common.INSTANCES_DEFAULT_X86 }}
          oss: [{{ OS_X86_1 }}]
          schedulers: ["slurm"]
  tags:
    test_tag_propagation.py::test_tag_propagation:
      dimensions:
        - regions: ["us-west-1"]
          instances: {{ common.INSTANCES_DEFAULT_X86 }}
          oss: ["alinux2"]
          schedulers: ["slurm", "awsbatch"]
  trainium:
    test_trainium.py::test_trainium:
      dimensions:
        - regions: ["usw2-az4"]  # do not move, unless instance type support is moved as well
          schedulers: ["slurm"]
          oss: ["ubuntu2004"]
  update:
    test_update.py::test_update_slurm:
      dimensions:
        - regions: ["eu-central-1"]
          instances: {{ common.INSTANCES_DEFAULT_X86 }}
          oss: [{{ OS_X86_3 }}]
    test_update.py::test_update_compute_ami:
      dimensions:
        - regions: ["eu-west-1"]
          instances: {{ common.INSTANCES_DEFAULT_X86 }}
          oss: [{{ OS_X86_5 }}]
    test_update.py::test_update_instance_list:
      dimensions:
        - regions: ["ap-south-1"]
          instances: {{ common.INSTANCES_DEFAULT_X86 }}
          oss: [{{ OS_X86_7 }}]
          schedulers: ["slurm"]
    test_update.py::test_queue_parameters_update:
      dimensions:
        - regions: [ "ap-south-1" ]
          instances: {{ common.INSTANCES_DEFAULT_X86 }}
          oss: [{{ OS_X86_0 }}]
          schedulers: [ "slurm" ]
    test_update.py::test_dynamic_file_systems_update:
      dimensions:
        - regions: ["eu-west-2"]
          instances: {{ common.INSTANCES_DEFAULT_X86 }}
          oss: [{{ OS_X86_2 }}]
          schedulers: ["slurm"]
    test_update.py::test_dynamic_file_systems_update_data_loss:
      dimensions:
        - regions: [ "eu-west-2" ]
          instances: {{ common.INSTANCES_DEFAULT_X86 }}
          oss: [{{ OS_X86_4 }}]
          schedulers: [ "slurm" ]
    test_update.py::test_dynamic_file_systems_update_rollback:
      dimensions:
        - regions: [{{ OS_X86_6 }}]
          instances: {{ common.INSTANCES_DEFAULT_X86 }}
          oss: [ "rhel8" ]
          schedulers: [ "slurm" ]
    test_update.py::test_multi_az_create_and_update:
      dimensions:
        - regions: ["eu-west-2"]
          schedulers: ["slurm"]
          oss: [{{ OS_X86_1 }}]
          instances: {{ common.INSTANCES_DEFAULT_X86 }}
    test_update.py::test_login_nodes_update:
      dimensions:
        - regions: ["us-east-2" ]
          instances: {{ common.INSTANCES_DEFAULT_X86 }}
          oss: [{{ OS_X86_3 }}]
          schedulers: ["slurm"]
  users:
    test_default_user_home.py::test_default_user_local_home:
      dimensions:
        - oss: [{{ OS_X86_5 }}]
          regions: [ "us-west-2" ]
          instances: {{ common.INSTANCES_DEFAULT_X86 }}
          schedulers: [ "slurm" ]
  proxy:
    test_proxy.py::test_proxy:
      dimensions:
        - regions: ["us-east-1"]
          instances: {{ common.INSTANCES_DEFAULT_X86 }}
<<<<<<< HEAD
          oss: [{{ OS_X86_7 }}]
=======
          oss: ["ubuntu2004"]
          schedulers: ["slurm"]
  pyxis:
    test_pyxis.py::test_pyxis:
      dimensions:
        - regions: ["eu-west-1"]
          instances: {{ common.INSTANCES_DEFAULT_X86 }}
          oss: ["ubuntu2204"]
>>>>>>> 0d18c165
          schedulers: ["slurm"]<|MERGE_RESOLUTION|>--- conflicted
+++ resolved
@@ -823,10 +823,7 @@
       dimensions:
         - regions: ["us-east-1"]
           instances: {{ common.INSTANCES_DEFAULT_X86 }}
-<<<<<<< HEAD
-          oss: [{{ OS_X86_7 }}]
-=======
-          oss: ["ubuntu2004"]
+          oss: [{{ OS_X86_7 }}]
           schedulers: ["slurm"]
   pyxis:
     test_pyxis.py::test_pyxis:
@@ -834,5 +831,4 @@
         - regions: ["eu-west-1"]
           instances: {{ common.INSTANCES_DEFAULT_X86 }}
           oss: ["ubuntu2204"]
->>>>>>> 0d18c165
           schedulers: ["slurm"]