{%- import 'common.jinja2' as common -%}
---
test-suites:
<<<<<<< HEAD
  cfn-init:
    test_cfn_init.py::test_replace_compute_on_failure:
      dimensions:
        - regions: ["eu-central-1"]
          instances: {{ common.INSTANCES_DEFAULT_X86 }}
          oss: {{ common.OSS_ONE_PER_DISTRO }}
          schedulers: ["slurm", "sge"]
    test_cfn_init.py::test_install_args_quotes:
      dimensions:
        - regions: ["us-west-1"]
          instances: {{ common.INSTANCES_DEFAULT_X86 }}
          oss: ["centos7"]
          schedulers: ["slurm"]
  cli_commands:
    test_cli_commands.py::test_hit_cli_commands:
      dimensions:
        - regions: ["ap-northeast-2"]
          instances: {{ common.INSTANCES_DEFAULT_X86 }}
          oss: ["ubuntu1804"]
          schedulers: ["slurm"]
    test_cli_commands.py::test_sit_cli_commands:
      dimensions:
        - regions: ["us-west-2"]
          instances: {{ common.INSTANCES_DEFAULT_X86 }}
          oss: ["centos7"]
          schedulers: ["sge"]
  cloudwatch_logging:
    test_cloudwatch_logging.py::test_cloudwatch_logging:
      dimensions:
        # 1) run the test for all of the schedulers with alinux2
        - regions: ["cn-northwest-1"]
          instances: {{ common.INSTANCES_DEFAULT_X86 }}
          oss: ["alinux2"]
          schedulers: {{ common.SCHEDULERS_TRAD }}
        - regions: ["us-gov-east-1"]
          instances: {{ common.INSTANCES_DEFAULT_X86 }}
          oss: ["alinux2"]
          schedulers: ["awsbatch"]
        # 2) run the test for all of the OSes with slurm
        - regions: ["ap-east-1"]
          instances: {{ common.INSTANCES_DEFAULT_X86 }}
          oss: {{ common.OSS_COMMERCIAL_X86 }}
          schedulers: ["slurm"]
        # 3) run the test for a single scheduler-OS combination on an ARM instance
        - regions: ["eu-west-1"]
          instances: {{ common.INSTANCES_DEFAULT_ARM }}
          oss: ["alinux2"]
          schedulers: ["slurm"]
  configure:
    test_pcluster_configure.py::test_pcluster_configure:
      dimensions:
        - regions: ["ap-southeast-1"]
          instances: {{ common.INSTANCES_DEFAULT_X86 }}
          oss: {{ common.OSS_ONE_PER_DISTRO }}
          schedulers: ["slurm", "sge"]
        - regions: ["us-east-1"]
          instances: {{ common.INSTANCES_DEFAULT_ARM }}
          oss: ["alinux2"]
          schedulers: ["slurm"]
        # Do not run on ARM + Batch
        # pcluster configure always picks optimal and Batch does not support ARM for optimal for now
        - regions: ["us-gov-west-1"]
          instances: {{ common.INSTANCES_DEFAULT_X86 }}
          oss: ["alinux2"]
          schedulers: ["awsbatch"]
    test_pcluster_configure.py::test_pcluster_configure_avoid_bad_subnets:
      dimensions:
        - regions: ["us-east-1"]  # region must be us-east-1 due to hardcoded logic for AZ selection
          instances: {{ common.INSTANCES_DEFAULT_X86 }}
          oss: ["alinux2"]
          schedulers: ["slurm"]
  create:
    test_create.py::test_create_wrong_os:
      dimensions:
        - regions: ["eu-central-1"]
          instances: {{ common.INSTANCES_DEFAULT_X86 }}
          oss: ["ubuntu1804"]  # os must be different from centos7 to test os validation logic when wrong os is provided
          schedulers: ["slurm"]
    test_create.py::test_create_wrong_pcluster_version:
      dimensions:
        - regions: ["ca-central-1"]
          instances: {{ common.INSTANCES_DEFAULT_X86 }}
          oss: ["alinux"]
          schedulers: ["slurm"]
  createami:
    test_createami.py::test_createami:
      dimensions:
        - regions: ["eu-west-3"]
          instances: {{ common.INSTANCES_DEFAULT_X86 }}
          oss: ["alinux", "alinux2", "ubuntu1604", "ubuntu1804"] # temporary disable FPGA AMI since there is not enough free space on root partition
        - regions: ["us-gov-east-1"]
          instances: {{ common.INSTANCES_DEFAULT_X86 }}
          oss: ["ubuntu1604", "ubuntu1804"]
        - regions: ["cn-northwest-1"]
          instances: {{ common.INSTANCES_DEFAULT_X86 }}
          oss: ["alinux2"]
    test_createami.py::test_createami_post_install:
      dimensions:
        - regions: ["ap-southeast-2"]
          instances: {{ common.INSTANCES_DEFAULT_X86 }}
          oss: ["centos7", "ubuntu1804"]
        - regions: ["eu-west-1"]
          instances: {{ common.INSTANCES_DEFAULT_ARM }}
          oss: ["alinux2"]
    test_createami.py::test_createami_wrong_os:
      dimensions:
        - regions: ["eu-central-1"]
          instances: {{ common.INSTANCES_DEFAULT_X86 }}
          oss: ["alinux"]  # os must be different from alinux2 to test os validation logic when wrong os is provided
    test_createami.py::test_createami_wrong_pcluster_version:
      dimensions:
        - regions: ["ca-central-1"]
          instances: {{ common.INSTANCES_DEFAULT_X86 }}
          oss: ["alinux"]
  dashboard:
    test_dashboard.py::test_dashboard:
      dimensions:
        - regions: ["ap-northeast-2"]
          instances: {{ common.INSTANCES_DEFAULT_X86 }}
          oss: ["centos7"]
          schedulers: ["slurm"]
  dcv:
    test_dcv.py::test_dcv_configuration:
      dimensions:
        # DCV on GPU enabled instance
        - regions: ["eu-west-1"]
          instances: ["g3.8xlarge"]
          oss: ["alinux2", "centos7", "ubuntu1804"]
          schedulers: ["slurm"]
        # DCV on ARM
        - regions: ["eu-west-1"]
          instances: {{ common.INSTANCES_DEFAULT_ARM }}
          oss: ["alinux2", "ubuntu1804"]
          schedulers: ["slurm"]
        # DCV in cn regions and non GPU enabled instance
        - regions: ["cn-northwest-1"]
          instances: {{ common.INSTANCES_DEFAULT_X86 }}
          oss: ["alinux2"]
          schedulers: ["slurm"]
        # DCV in gov-cloud regions and non GPU enabled instance
        - regions: ["us-gov-west-1"]
          instances: {{ common.INSTANCES_DEFAULT_X86 }}
          oss: ["ubuntu1804"]
          schedulers: ["slurm"]
    test_dcv.py::test_dcv_with_remote_access:
      dimensions:
        - regions: ["ap-southeast-2"]
          instances: {{ common.INSTANCES_DEFAULT_X86 }}
          oss: ["centos7", "centos8"]
          schedulers: ["sge"]
  disable_hyperthreading:
    test_disable_hyperthreading.py::test_hit_disable_hyperthreading:
      dimensions:
        # Manually disabled HT
        - regions: ["us-west-1"]
          instances: ["m4.xlarge"]
          oss: ["alinux2", "centos7", "ubuntu1604"]
          schedulers: ["slurm"]
        # HT disabled via CpuOptions
        - regions: ["us-west-1"]
          instances: ["c5.xlarge"]
          oss: ["ubuntu1804"]
          schedulers: ["slurm"]
    test_disable_hyperthreading.py::test_sit_disable_hyperthreading:
      dimensions:
        # Manually disabled HT
        {%- for os, scheduler in [("alinux", "sge"), ("centos7", "torque"), ("ubuntu1804", "sge")] %}
        - regions: ["sa-east-1"]
          instances: ["m4.xlarge"]
          oss: ["{{ os }}"]
          schedulers: ["{{ scheduler }}"]
        {%- endfor %}
        # HT disabled via CpuOptions
        {%- for os, scheduler in [("alinux2", "sge"), ("centos7", "torque")] %}
        - regions: ["sa-east-1"]
          instances: ["c5.xlarge"]
          oss: ["{{ os }}"]
          schedulers: ["{{ scheduler }}"]
        {%- endfor %}
  dns:
    test_dns.py::test_hit_no_cluster_dns_mpi:
      dimensions:
        - regions: ["eu-west-2"]
          instances: {{ common.INSTANCES_DEFAULT_X86 }}
          oss: {{ common.OSS_COMMERCIAL_X86 }}
          schedulers: ["slurm"]
  efa:
    test_efa.py::test_hit_efa:
      dimensions:
        - regions: ["us-east-1"]
          instances: ["c5n.18xlarge"]
          oss: ["alinux2"]
          schedulers: ["slurm"]
        - regions: ["us-east-1"]
          instances: ["p4d.24xlarge"]
          oss: ["alinux2", "ubuntu1604", "centos8"]
          schedulers: ["slurm"]
    test_efa.py::test_sit_efa:
      dimensions:
        - regions: ["us-east-1"]
          instances: ["c5n.18xlarge"]
          oss: {{ common.OSS_COMMERCIAL_X86 }}
          # Torque is not supported by OpenMPI distributed with EFA
          # Slurm test is to verify EFA works correctly when using the SIT model in the config file
          schedulers: ["sge", "slurm"]
          # P4d instances are currently not supported in SIT clusters
        - regions: ["us-east-1"]
          instances: ["p4d.24xlarge"]
          oss: ["alinux", "ubuntu1804", "centos7"]
          schedulers: ["slurm"]
  iam_policies:
    test_iam_policies.py::test_iam_policies:
      dimensions:
        - regions: ["eu-north-1"]
          instances: {{ common.INSTANCES_DEFAULT_X86 }}
          oss: ["alinux2"]
          schedulers: ["slurm", "awsbatch"]
  intel_hpc:
    test_intel_hpc.py::test_intel_hpc:
      dimensions:
        - regions: ["us-east-1"]
          instances: ["c5n.18xlarge"]
          oss: ["centos7", "centos8"]
          schedulers: ["slurm"]
  networking:
    test_cluster_networking.py::test_cluster_in_private_subnet:
      dimensions:
        - regions: ["us-west-2"]
          instances: {{ common.INSTANCES_DEFAULT_X86 }}
          oss: ["alinux2"]
          schedulers: ["slurm"]
        - regions: ["eu-west-2"]
          instances: {{ common.INSTANCES_DEFAULT_X86 }}
          oss: ["centos7"]
          schedulers: ["sge"]
    test_networking.py::test_public_network_topology:
      dimensions:
        - regions: ["eu-central-1", "us-gov-east-1", "cn-northwest-1"]
    test_networking.py::test_public_private_network_topology:
      dimensions:
        - regions: ["eu-central-1", "us-gov-east-1", "cn-northwest-1"]
    test_multi_cidr.py::test_multi_cidr:
      dimensions:
        - regions: ["ap-northeast-2"]
          instances: {{ common.INSTANCES_DEFAULT_X86 }}
          oss: ["alinux2"]
          schedulers: ["slurm", "awsbatch"]
    test_security_groups.py::test_additional_sg_and_ssh_from:
      dimensions:
        - regions: ["eu-north-1"]
          instances: {{ common.INSTANCES_DEFAULT_X86 }}
          oss: ["centos7"]
          schedulers: ["slurm"]
        - regions: ["eu-north-1"]
          instances: {{ common.INSTANCES_DEFAULT_X86 }}
          oss: ["alinux2"]
          schedulers: ["awsbatch"]
    test_security_groups.py::test_overwrite_sg:
      dimensions:
        - regions: ["eu-north-1"]
          instances: {{ common.INSTANCES_DEFAULT_X86 }}
          oss: ["centos7"]
          schedulers: ["slurm"]
        - regions: ["eu-north-1"]
          instances: {{ common.INSTANCES_DEFAULT_X86 }}
          oss: ["alinux2"]
          schedulers: ["awsbatch"]
=======
{% filter indent(2) %}
{% include 'common/common.yaml' %}
{% endfilter %}
>>>>>>> 052e11bf
  runtime_bake:
    test_runtime_bake.py::test_runtime_bake:  # These are currently skipped
      dimensions:
        {%- for os, scheduler in [("alinux", "slurm"), ("alinux2", "torque"), ("centos7", "sge")] %}
        - regions: ["eu-west-2"]
          instances: {{ common.INSTANCES_DEFAULT_X86 }}
          oss: ["{{ os }}"]
          schedulers: ["{{ scheduler }}"]
        {%- endfor %}
        {%- for os, scheduler in [("ubuntu1604", "slurm"), ("ubuntu1804", "sge")] %}
        - regions: ["us-gov-west-1"]
          instances: {{ common.INSTANCES_DEFAULT_X86 }}
          oss: ["{{ os }}"]
          schedulers: ["{{ scheduler }}"]
        {%- endfor %}
        {%- for os, scheduler in [("ubuntu1804", "sge"), ("alinux2", "slurm")] %}
        - regions: ["us-east-1"]
          instances: {{ common.INSTANCES_DEFAULT_ARM }}
          oss: ["{{ os }}"]
          schedulers: ["{{ scheduler }}"]
        {%- endfor %}
  scaling:
    test_scaling.py::test_multiple_jobs_submission:
      dimensions:
        - regions: {{ common.REGIONS_COMMERCIAL }}
          instances: {{ common.INSTANCES_DEFAULT_X86 }}
          oss: {{ common.OSS_COMMERCIAL_X86 }}
          schedulers: ["slurm", "sge"]
        - regions: {{ common.REGIONS_CHINA }}
          instances: {{ common.INSTANCES_DEFAULT_X86 }}
          oss: {{ common.OSS_CHINA_X86 }}
          schedulers: ["slurm", "sge"]
        - regions: {{ common.REGIONS_GOVCLOUD }}
          instances: {{ common.INSTANCES_DEFAULT_X86 }}
          oss: {{ common.OSS_GOVCLOUD_X86 }}
          schedulers: ["slurm", "sge"]
        - regions: ["ap-south-1"]
          instances: {{ common.INSTANCES_DEFAULT_X86 }}
          oss: {{ common.OSS_COMMERCIAL_X86 }}
          schedulers: ["torque"]
        - regions: ["us-west-2"]
          instances: {{ common.INSTANCES_DEFAULT_ARM }}
          oss: {{ common.OSS_COMMERCIAL_ARM }}
          schedulers: {{ common.SCHEDULERS_TRAD }}<|MERGE_RESOLUTION|>--- conflicted
+++ resolved
@@ -1,279 +1,9 @@
 {%- import 'common.jinja2' as common -%}
 ---
 test-suites:
-<<<<<<< HEAD
-  cfn-init:
-    test_cfn_init.py::test_replace_compute_on_failure:
-      dimensions:
-        - regions: ["eu-central-1"]
-          instances: {{ common.INSTANCES_DEFAULT_X86 }}
-          oss: {{ common.OSS_ONE_PER_DISTRO }}
-          schedulers: ["slurm", "sge"]
-    test_cfn_init.py::test_install_args_quotes:
-      dimensions:
-        - regions: ["us-west-1"]
-          instances: {{ common.INSTANCES_DEFAULT_X86 }}
-          oss: ["centos7"]
-          schedulers: ["slurm"]
-  cli_commands:
-    test_cli_commands.py::test_hit_cli_commands:
-      dimensions:
-        - regions: ["ap-northeast-2"]
-          instances: {{ common.INSTANCES_DEFAULT_X86 }}
-          oss: ["ubuntu1804"]
-          schedulers: ["slurm"]
-    test_cli_commands.py::test_sit_cli_commands:
-      dimensions:
-        - regions: ["us-west-2"]
-          instances: {{ common.INSTANCES_DEFAULT_X86 }}
-          oss: ["centos7"]
-          schedulers: ["sge"]
-  cloudwatch_logging:
-    test_cloudwatch_logging.py::test_cloudwatch_logging:
-      dimensions:
-        # 1) run the test for all of the schedulers with alinux2
-        - regions: ["cn-northwest-1"]
-          instances: {{ common.INSTANCES_DEFAULT_X86 }}
-          oss: ["alinux2"]
-          schedulers: {{ common.SCHEDULERS_TRAD }}
-        - regions: ["us-gov-east-1"]
-          instances: {{ common.INSTANCES_DEFAULT_X86 }}
-          oss: ["alinux2"]
-          schedulers: ["awsbatch"]
-        # 2) run the test for all of the OSes with slurm
-        - regions: ["ap-east-1"]
-          instances: {{ common.INSTANCES_DEFAULT_X86 }}
-          oss: {{ common.OSS_COMMERCIAL_X86 }}
-          schedulers: ["slurm"]
-        # 3) run the test for a single scheduler-OS combination on an ARM instance
-        - regions: ["eu-west-1"]
-          instances: {{ common.INSTANCES_DEFAULT_ARM }}
-          oss: ["alinux2"]
-          schedulers: ["slurm"]
-  configure:
-    test_pcluster_configure.py::test_pcluster_configure:
-      dimensions:
-        - regions: ["ap-southeast-1"]
-          instances: {{ common.INSTANCES_DEFAULT_X86 }}
-          oss: {{ common.OSS_ONE_PER_DISTRO }}
-          schedulers: ["slurm", "sge"]
-        - regions: ["us-east-1"]
-          instances: {{ common.INSTANCES_DEFAULT_ARM }}
-          oss: ["alinux2"]
-          schedulers: ["slurm"]
-        # Do not run on ARM + Batch
-        # pcluster configure always picks optimal and Batch does not support ARM for optimal for now
-        - regions: ["us-gov-west-1"]
-          instances: {{ common.INSTANCES_DEFAULT_X86 }}
-          oss: ["alinux2"]
-          schedulers: ["awsbatch"]
-    test_pcluster_configure.py::test_pcluster_configure_avoid_bad_subnets:
-      dimensions:
-        - regions: ["us-east-1"]  # region must be us-east-1 due to hardcoded logic for AZ selection
-          instances: {{ common.INSTANCES_DEFAULT_X86 }}
-          oss: ["alinux2"]
-          schedulers: ["slurm"]
-  create:
-    test_create.py::test_create_wrong_os:
-      dimensions:
-        - regions: ["eu-central-1"]
-          instances: {{ common.INSTANCES_DEFAULT_X86 }}
-          oss: ["ubuntu1804"]  # os must be different from centos7 to test os validation logic when wrong os is provided
-          schedulers: ["slurm"]
-    test_create.py::test_create_wrong_pcluster_version:
-      dimensions:
-        - regions: ["ca-central-1"]
-          instances: {{ common.INSTANCES_DEFAULT_X86 }}
-          oss: ["alinux"]
-          schedulers: ["slurm"]
-  createami:
-    test_createami.py::test_createami:
-      dimensions:
-        - regions: ["eu-west-3"]
-          instances: {{ common.INSTANCES_DEFAULT_X86 }}
-          oss: ["alinux", "alinux2", "ubuntu1604", "ubuntu1804"] # temporary disable FPGA AMI since there is not enough free space on root partition
-        - regions: ["us-gov-east-1"]
-          instances: {{ common.INSTANCES_DEFAULT_X86 }}
-          oss: ["ubuntu1604", "ubuntu1804"]
-        - regions: ["cn-northwest-1"]
-          instances: {{ common.INSTANCES_DEFAULT_X86 }}
-          oss: ["alinux2"]
-    test_createami.py::test_createami_post_install:
-      dimensions:
-        - regions: ["ap-southeast-2"]
-          instances: {{ common.INSTANCES_DEFAULT_X86 }}
-          oss: ["centos7", "ubuntu1804"]
-        - regions: ["eu-west-1"]
-          instances: {{ common.INSTANCES_DEFAULT_ARM }}
-          oss: ["alinux2"]
-    test_createami.py::test_createami_wrong_os:
-      dimensions:
-        - regions: ["eu-central-1"]
-          instances: {{ common.INSTANCES_DEFAULT_X86 }}
-          oss: ["alinux"]  # os must be different from alinux2 to test os validation logic when wrong os is provided
-    test_createami.py::test_createami_wrong_pcluster_version:
-      dimensions:
-        - regions: ["ca-central-1"]
-          instances: {{ common.INSTANCES_DEFAULT_X86 }}
-          oss: ["alinux"]
-  dashboard:
-    test_dashboard.py::test_dashboard:
-      dimensions:
-        - regions: ["ap-northeast-2"]
-          instances: {{ common.INSTANCES_DEFAULT_X86 }}
-          oss: ["centos7"]
-          schedulers: ["slurm"]
-  dcv:
-    test_dcv.py::test_dcv_configuration:
-      dimensions:
-        # DCV on GPU enabled instance
-        - regions: ["eu-west-1"]
-          instances: ["g3.8xlarge"]
-          oss: ["alinux2", "centos7", "ubuntu1804"]
-          schedulers: ["slurm"]
-        # DCV on ARM
-        - regions: ["eu-west-1"]
-          instances: {{ common.INSTANCES_DEFAULT_ARM }}
-          oss: ["alinux2", "ubuntu1804"]
-          schedulers: ["slurm"]
-        # DCV in cn regions and non GPU enabled instance
-        - regions: ["cn-northwest-1"]
-          instances: {{ common.INSTANCES_DEFAULT_X86 }}
-          oss: ["alinux2"]
-          schedulers: ["slurm"]
-        # DCV in gov-cloud regions and non GPU enabled instance
-        - regions: ["us-gov-west-1"]
-          instances: {{ common.INSTANCES_DEFAULT_X86 }}
-          oss: ["ubuntu1804"]
-          schedulers: ["slurm"]
-    test_dcv.py::test_dcv_with_remote_access:
-      dimensions:
-        - regions: ["ap-southeast-2"]
-          instances: {{ common.INSTANCES_DEFAULT_X86 }}
-          oss: ["centos7", "centos8"]
-          schedulers: ["sge"]
-  disable_hyperthreading:
-    test_disable_hyperthreading.py::test_hit_disable_hyperthreading:
-      dimensions:
-        # Manually disabled HT
-        - regions: ["us-west-1"]
-          instances: ["m4.xlarge"]
-          oss: ["alinux2", "centos7", "ubuntu1604"]
-          schedulers: ["slurm"]
-        # HT disabled via CpuOptions
-        - regions: ["us-west-1"]
-          instances: ["c5.xlarge"]
-          oss: ["ubuntu1804"]
-          schedulers: ["slurm"]
-    test_disable_hyperthreading.py::test_sit_disable_hyperthreading:
-      dimensions:
-        # Manually disabled HT
-        {%- for os, scheduler in [("alinux", "sge"), ("centos7", "torque"), ("ubuntu1804", "sge")] %}
-        - regions: ["sa-east-1"]
-          instances: ["m4.xlarge"]
-          oss: ["{{ os }}"]
-          schedulers: ["{{ scheduler }}"]
-        {%- endfor %}
-        # HT disabled via CpuOptions
-        {%- for os, scheduler in [("alinux2", "sge"), ("centos7", "torque")] %}
-        - regions: ["sa-east-1"]
-          instances: ["c5.xlarge"]
-          oss: ["{{ os }}"]
-          schedulers: ["{{ scheduler }}"]
-        {%- endfor %}
-  dns:
-    test_dns.py::test_hit_no_cluster_dns_mpi:
-      dimensions:
-        - regions: ["eu-west-2"]
-          instances: {{ common.INSTANCES_DEFAULT_X86 }}
-          oss: {{ common.OSS_COMMERCIAL_X86 }}
-          schedulers: ["slurm"]
-  efa:
-    test_efa.py::test_hit_efa:
-      dimensions:
-        - regions: ["us-east-1"]
-          instances: ["c5n.18xlarge"]
-          oss: ["alinux2"]
-          schedulers: ["slurm"]
-        - regions: ["us-east-1"]
-          instances: ["p4d.24xlarge"]
-          oss: ["alinux2", "ubuntu1604", "centos8"]
-          schedulers: ["slurm"]
-    test_efa.py::test_sit_efa:
-      dimensions:
-        - regions: ["us-east-1"]
-          instances: ["c5n.18xlarge"]
-          oss: {{ common.OSS_COMMERCIAL_X86 }}
-          # Torque is not supported by OpenMPI distributed with EFA
-          # Slurm test is to verify EFA works correctly when using the SIT model in the config file
-          schedulers: ["sge", "slurm"]
-          # P4d instances are currently not supported in SIT clusters
-        - regions: ["us-east-1"]
-          instances: ["p4d.24xlarge"]
-          oss: ["alinux", "ubuntu1804", "centos7"]
-          schedulers: ["slurm"]
-  iam_policies:
-    test_iam_policies.py::test_iam_policies:
-      dimensions:
-        - regions: ["eu-north-1"]
-          instances: {{ common.INSTANCES_DEFAULT_X86 }}
-          oss: ["alinux2"]
-          schedulers: ["slurm", "awsbatch"]
-  intel_hpc:
-    test_intel_hpc.py::test_intel_hpc:
-      dimensions:
-        - regions: ["us-east-1"]
-          instances: ["c5n.18xlarge"]
-          oss: ["centos7", "centos8"]
-          schedulers: ["slurm"]
-  networking:
-    test_cluster_networking.py::test_cluster_in_private_subnet:
-      dimensions:
-        - regions: ["us-west-2"]
-          instances: {{ common.INSTANCES_DEFAULT_X86 }}
-          oss: ["alinux2"]
-          schedulers: ["slurm"]
-        - regions: ["eu-west-2"]
-          instances: {{ common.INSTANCES_DEFAULT_X86 }}
-          oss: ["centos7"]
-          schedulers: ["sge"]
-    test_networking.py::test_public_network_topology:
-      dimensions:
-        - regions: ["eu-central-1", "us-gov-east-1", "cn-northwest-1"]
-    test_networking.py::test_public_private_network_topology:
-      dimensions:
-        - regions: ["eu-central-1", "us-gov-east-1", "cn-northwest-1"]
-    test_multi_cidr.py::test_multi_cidr:
-      dimensions:
-        - regions: ["ap-northeast-2"]
-          instances: {{ common.INSTANCES_DEFAULT_X86 }}
-          oss: ["alinux2"]
-          schedulers: ["slurm", "awsbatch"]
-    test_security_groups.py::test_additional_sg_and_ssh_from:
-      dimensions:
-        - regions: ["eu-north-1"]
-          instances: {{ common.INSTANCES_DEFAULT_X86 }}
-          oss: ["centos7"]
-          schedulers: ["slurm"]
-        - regions: ["eu-north-1"]
-          instances: {{ common.INSTANCES_DEFAULT_X86 }}
-          oss: ["alinux2"]
-          schedulers: ["awsbatch"]
-    test_security_groups.py::test_overwrite_sg:
-      dimensions:
-        - regions: ["eu-north-1"]
-          instances: {{ common.INSTANCES_DEFAULT_X86 }}
-          oss: ["centos7"]
-          schedulers: ["slurm"]
-        - regions: ["eu-north-1"]
-          instances: {{ common.INSTANCES_DEFAULT_X86 }}
-          oss: ["alinux2"]
-          schedulers: ["awsbatch"]
-=======
 {% filter indent(2) %}
 {% include 'common/common.yaml' %}
 {% endfilter %}
->>>>>>> 052e11bf
   runtime_bake:
     test_runtime_bake.py::test_runtime_bake:  # These are currently skipped
       dimensions:
